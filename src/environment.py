--- conflicted
+++ resolved
@@ -19,15 +19,11 @@
     qdrant_url: str = Field("http://localhost")
     qdrant_port: int = Field(6333)
 
-<<<<<<< HEAD
-    openai_api_key: str = Field(..., env="OPENAI_API_KEY")
-=======
     openai_api_key: str = Field(...)
     openai_model: str = Field("gpt-4.1")
     # openai_model: str = Field("o3")
 
     competitive_analysis_number_of_system_search_documents: int = Field(3)
->>>>>>> 5a8cc984
 
     model_config = SettingsConfigDict(env_file=".env", extra="ignore")
 
