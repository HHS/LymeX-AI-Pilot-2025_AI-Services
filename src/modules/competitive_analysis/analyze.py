<<<<<<< HEAD
import asyncio
import json
from datetime import datetime, timedelta, timezone
from enum import Enum
from pathlib import Path

import httpx
from fastapi import HTTPException
from loguru import logger
from openai import OpenAIError

from src.infrastructure.minio import get_object
from src.infrastructure.openai import get_openai_client
from src.infrastructure.qdrant import search_similar
from src.infrastructure.redis import redis_client
from src.modules.competitive_analysis.model import (
    AnalyzeCompetitiveAnalysisProgress,
    CompetitiveAnalysis,
)
from src.modules.index_system_data.summarize_files import summarize_files
from src.modules.product_profile.schema import ProductProfileDocumentResponse
from src.modules.product_profile.storage import get_product_profile_documents

NUMBER_OF_MANUAL_ANALYSIS = 3
TOTAL_ANALYSIS = 5


class RegulatoryPathway(str, Enum):
    K510 = "510(k)"
    PMA = "PMA"
    DE_NOVO = "De Novo"

=======
from loguru import logger
from src.infrastructure.redis import redis_client
from src.modules.competitive_analysis.analyze_progress import AnalyzeProgress
from src.modules.competitive_analysis.do_analyze_competitive_analysis import (
    do_analyze_competitive_analysis,
)
>>>>>>> 5a8cc984


<<<<<<< HEAD
    async def initialize(self, product_id: str, total_files: int):
        existing_progress = await AnalyzeCompetitiveAnalysisProgress.find_one(
            AnalyzeCompetitiveAnalysisProgress.reference_product_id == product_id,
        )
        if existing_progress:
            self.progress = existing_progress
            self.progress.reference_product_id = product_id
            self.progress.total_files = total_files
            self.progress.processed_files = 0
            self.progress.updated_at = datetime.now(timezone.utc)
        else:
            self.progress = AnalyzeCompetitiveAnalysisProgress(
                reference_product_id=product_id,
                total_files=total_files,
                processed_files=0,
                updated_at=datetime.now(timezone.utc),
            )
        await self.progress.save()
        self.initialized = True
        logger.info(
            f"Initialized progress for product {product_id} with total files {total_files}"
        )

    async def increase(self, count: int = 1):
        if not self.initialized:
            raise HTTPException(
                status_code=500,
                detail="Progress not initialized. Call initialize() first.",
            )
        self.progress.processed_files += count
        self.progress.updated_at = datetime.now(timezone.utc)
        await self.progress.save()


async def create_competitive_analysis(
    product_profile_docs: list[ProductProfileDocumentResponse],
    competitor_document_path: Path,
) -> CompetitiveAnalysis:
    client = get_openai_client()
    uploaded_ids: list[str] = []

    # — your original upload loop for product profiles —
    for doc in product_profile_docs:
        path = Path(f"/tmp/product_profile/{doc.file_name}")
        path.parent.mkdir(parents=True, exist_ok=True)

        resp = httpx.get(doc.url)
        resp.raise_for_status()
        path.write_bytes(resp.content)

        with path.open("rb") as f:
            fo = client.files.create(file=f, purpose="assistants")
        uploaded_ids.append(fo.id)

    # — your original download & upload for competitor doc —
    system_data_folder = "system_data"
    key = f"{system_data_folder}/{competitor_document_path.name}"
    raw_data = await get_object(key)
    competitor_document_path.parent.mkdir(parents=True, exist_ok=True)
    competitor_document_path.write_bytes(raw_data)

    with competitor_document_path.open("rb") as f:
        cfo = client.files.create(file=f, purpose="assistants")
    uploaded_ids.append(cfo.id)

    # — capture the filenames so we know which is which —
    product_profile_file_names = [
        doc.file_name for doc in product_profile_docs if doc.file_name
    ]
    competitor_file_name = competitor_document_path.name

    # — build the function schema from your Pydantic model —
    func_spec = {
        "name": "create_competitive_analysis",
        "description": "Produce a JSON object matching the CompetitiveAnalysis schema",
        "parameters": CompetitiveAnalysis.schema(),  # Pydantic → JSON Schema
    }

    # — your full instruction string, verbatim —
    instructions = (
        "You are an expert in competitive analysis for medical devices. "
        "You will analyze the provided product profile documents and competitor documents to create a comprehensive competitive analysis. "
        "Your analysis should include the following fields: product_name, reference_number, regulatory_pathway, fda_approved, ce_marked, "
        "is_ai_generated, confidence_score, sources, your_product_summary, competitor_summary. "
        "You will receive a list of product profile documents and a competitor document. "
        "The product profile documents will contain information about the product, including its name, reference number, regulatory pathway, "
        "FDA approval status, CE marking status, and other relevant information. "
        "The competitor document will contain information about a competitor's product. "
        "You will analyze the product profile documents and the competitor document to create a competitive analysis. "
        "You will also provide a summary of the product profile and the competitor document. "
        "The competitive analysis should be returned in the CompetitiveAnalysis model format. "
        "If you cannot determine a field, set it to null."
    )

    # — call the chat completion with function-calling, including your instructions —
    completion = client.chat.completions.create(
        model="gpt-4o-mini",
        messages=[
            {"role": "system", "content": instructions},
            {
                "role": "user",
                "content": json.dumps({
                    "product_profiles": [
                        {"file_name": name, "file_id": fid}
                        for name, fid in zip(
                            product_profile_file_names, uploaded_ids[:-1]
                        )
                    ],
                    "competitor": {
                        "file_name": competitor_file_name,
                        "file_id": uploaded_ids[-1],
                    },
                }),
            },
        ],
        functions=[func_spec],
        function_call={"name": "create_competitive_analysis"},
        temperature=0,
    )

    # — parse the returned JSON into your model —
    args_json = completion.choices[0].message.function_call.arguments
    analysis = CompetitiveAnalysis.model_validate_json(args_json)
    return analysis


async def analyze_competitive_analysis(
    product_id: str,
) -> None:
    # lock = redis_client.lock(
    #     f"NOIS2:Background:AnalyzeCompetitiveAnalysis:AnalyzeLock:{product_id}",
    #     timeout=100,
    # )
    # lock_acquired = await lock.acquire(blocking=False)
    # if not lock_acquired:
    #     logger.info(
    #         f"Task is already running for product {product_id}. Skipping analysis."
    #     )
    #     return

    paths: list[Path] = []
    docs = await get_product_profile_documents(product_id)
    for doc in docs:
        response = httpx.get(doc.url)
        temp_path = Path(f"/tmp/product_profile/{doc.file_name}")
        temp_path.parent.mkdir(parents=True, exist_ok=True)
        with open(temp_path, "wb") as f:
            f.write(response.content)
        paths.append(temp_path)
    summary = await summarize_files(paths)

    similar_docs = search_similar(
        summary,
        2,
    )
    print("+++++++++++++++++++++++")
    print(similar_docs)
    similar_docs_file_names = [
        doc.payload.get("filename", "Unknown") for doc in similar_docs
    ]
    similar_docs_file_names = [i for i in similar_docs_file_names if i != "Unknown"]
    # download competitor documents
    competitor_documents = [
        Path(f"/tmp/competitor_documents/{name}") for name in similar_docs_file_names
    ]
    for comp_doc in competitor_documents:
        competitive_analysis = await create_competitive_analysis(
            product_profile_docs=docs, competitor_document_path=comp_doc
        )
        print("=======================")
        print(competitive_analysis.model_dump_json(indent=4))

    # await lock.release()
    # logger.info(f"Released lock for product {product_id}")
=======
async def analyze_competitive_analysis(product_id: str) -> None:
    lock = redis_client.lock(
        f"NOIS2:Background:AnalyzeCompetitiveAnalysis:AnalyzeLock:{product_id}",
        timeout=15,
    )
    if not await lock.acquire(blocking=False):
        logger.warning(f"Analysis already running for {product_id}")
        return

    try:
        progress = AnalyzeProgress()
        await progress.initialize(product_id, total_files=1)
        try:
            await do_analyze_competitive_analysis(product_id)
            await progress.complete()
        except Exception as exc:
            logger.exception(f"Error analyzing {product_id}: {exc}")
            await progress.err()

    except Exception as exc:
        logger.exception(f"Error analyzing {product_id}: {exc}")
        raise

    finally:
        try:
            await lock.release()
        except Exception:
            pass
>>>>>>> 5a8cc984
<|MERGE_RESOLUTION|>--- conflicted
+++ resolved
@@ -1,222 +1,11 @@
-<<<<<<< HEAD
-import asyncio
-import json
-from datetime import datetime, timedelta, timezone
-from enum import Enum
-from pathlib import Path
-
-import httpx
-from fastapi import HTTPException
-from loguru import logger
-from openai import OpenAIError
-
-from src.infrastructure.minio import get_object
-from src.infrastructure.openai import get_openai_client
-from src.infrastructure.qdrant import search_similar
-from src.infrastructure.redis import redis_client
-from src.modules.competitive_analysis.model import (
-    AnalyzeCompetitiveAnalysisProgress,
-    CompetitiveAnalysis,
-)
-from src.modules.index_system_data.summarize_files import summarize_files
-from src.modules.product_profile.schema import ProductProfileDocumentResponse
-from src.modules.product_profile.storage import get_product_profile_documents
-
-NUMBER_OF_MANUAL_ANALYSIS = 3
-TOTAL_ANALYSIS = 5
-
-
-class RegulatoryPathway(str, Enum):
-    K510 = "510(k)"
-    PMA = "PMA"
-    DE_NOVO = "De Novo"
-
-=======
 from loguru import logger
 from src.infrastructure.redis import redis_client
 from src.modules.competitive_analysis.analyze_progress import AnalyzeProgress
 from src.modules.competitive_analysis.do_analyze_competitive_analysis import (
     do_analyze_competitive_analysis,
 )
->>>>>>> 5a8cc984
 
 
-<<<<<<< HEAD
-    async def initialize(self, product_id: str, total_files: int):
-        existing_progress = await AnalyzeCompetitiveAnalysisProgress.find_one(
-            AnalyzeCompetitiveAnalysisProgress.reference_product_id == product_id,
-        )
-        if existing_progress:
-            self.progress = existing_progress
-            self.progress.reference_product_id = product_id
-            self.progress.total_files = total_files
-            self.progress.processed_files = 0
-            self.progress.updated_at = datetime.now(timezone.utc)
-        else:
-            self.progress = AnalyzeCompetitiveAnalysisProgress(
-                reference_product_id=product_id,
-                total_files=total_files,
-                processed_files=0,
-                updated_at=datetime.now(timezone.utc),
-            )
-        await self.progress.save()
-        self.initialized = True
-        logger.info(
-            f"Initialized progress for product {product_id} with total files {total_files}"
-        )
-
-    async def increase(self, count: int = 1):
-        if not self.initialized:
-            raise HTTPException(
-                status_code=500,
-                detail="Progress not initialized. Call initialize() first.",
-            )
-        self.progress.processed_files += count
-        self.progress.updated_at = datetime.now(timezone.utc)
-        await self.progress.save()
-
-
-async def create_competitive_analysis(
-    product_profile_docs: list[ProductProfileDocumentResponse],
-    competitor_document_path: Path,
-) -> CompetitiveAnalysis:
-    client = get_openai_client()
-    uploaded_ids: list[str] = []
-
-    # — your original upload loop for product profiles —
-    for doc in product_profile_docs:
-        path = Path(f"/tmp/product_profile/{doc.file_name}")
-        path.parent.mkdir(parents=True, exist_ok=True)
-
-        resp = httpx.get(doc.url)
-        resp.raise_for_status()
-        path.write_bytes(resp.content)
-
-        with path.open("rb") as f:
-            fo = client.files.create(file=f, purpose="assistants")
-        uploaded_ids.append(fo.id)
-
-    # — your original download & upload for competitor doc —
-    system_data_folder = "system_data"
-    key = f"{system_data_folder}/{competitor_document_path.name}"
-    raw_data = await get_object(key)
-    competitor_document_path.parent.mkdir(parents=True, exist_ok=True)
-    competitor_document_path.write_bytes(raw_data)
-
-    with competitor_document_path.open("rb") as f:
-        cfo = client.files.create(file=f, purpose="assistants")
-    uploaded_ids.append(cfo.id)
-
-    # — capture the filenames so we know which is which —
-    product_profile_file_names = [
-        doc.file_name for doc in product_profile_docs if doc.file_name
-    ]
-    competitor_file_name = competitor_document_path.name
-
-    # — build the function schema from your Pydantic model —
-    func_spec = {
-        "name": "create_competitive_analysis",
-        "description": "Produce a JSON object matching the CompetitiveAnalysis schema",
-        "parameters": CompetitiveAnalysis.schema(),  # Pydantic → JSON Schema
-    }
-
-    # — your full instruction string, verbatim —
-    instructions = (
-        "You are an expert in competitive analysis for medical devices. "
-        "You will analyze the provided product profile documents and competitor documents to create a comprehensive competitive analysis. "
-        "Your analysis should include the following fields: product_name, reference_number, regulatory_pathway, fda_approved, ce_marked, "
-        "is_ai_generated, confidence_score, sources, your_product_summary, competitor_summary. "
-        "You will receive a list of product profile documents and a competitor document. "
-        "The product profile documents will contain information about the product, including its name, reference number, regulatory pathway, "
-        "FDA approval status, CE marking status, and other relevant information. "
-        "The competitor document will contain information about a competitor's product. "
-        "You will analyze the product profile documents and the competitor document to create a competitive analysis. "
-        "You will also provide a summary of the product profile and the competitor document. "
-        "The competitive analysis should be returned in the CompetitiveAnalysis model format. "
-        "If you cannot determine a field, set it to null."
-    )
-
-    # — call the chat completion with function-calling, including your instructions —
-    completion = client.chat.completions.create(
-        model="gpt-4o-mini",
-        messages=[
-            {"role": "system", "content": instructions},
-            {
-                "role": "user",
-                "content": json.dumps({
-                    "product_profiles": [
-                        {"file_name": name, "file_id": fid}
-                        for name, fid in zip(
-                            product_profile_file_names, uploaded_ids[:-1]
-                        )
-                    ],
-                    "competitor": {
-                        "file_name": competitor_file_name,
-                        "file_id": uploaded_ids[-1],
-                    },
-                }),
-            },
-        ],
-        functions=[func_spec],
-        function_call={"name": "create_competitive_analysis"},
-        temperature=0,
-    )
-
-    # — parse the returned JSON into your model —
-    args_json = completion.choices[0].message.function_call.arguments
-    analysis = CompetitiveAnalysis.model_validate_json(args_json)
-    return analysis
-
-
-async def analyze_competitive_analysis(
-    product_id: str,
-) -> None:
-    # lock = redis_client.lock(
-    #     f"NOIS2:Background:AnalyzeCompetitiveAnalysis:AnalyzeLock:{product_id}",
-    #     timeout=100,
-    # )
-    # lock_acquired = await lock.acquire(blocking=False)
-    # if not lock_acquired:
-    #     logger.info(
-    #         f"Task is already running for product {product_id}. Skipping analysis."
-    #     )
-    #     return
-
-    paths: list[Path] = []
-    docs = await get_product_profile_documents(product_id)
-    for doc in docs:
-        response = httpx.get(doc.url)
-        temp_path = Path(f"/tmp/product_profile/{doc.file_name}")
-        temp_path.parent.mkdir(parents=True, exist_ok=True)
-        with open(temp_path, "wb") as f:
-            f.write(response.content)
-        paths.append(temp_path)
-    summary = await summarize_files(paths)
-
-    similar_docs = search_similar(
-        summary,
-        2,
-    )
-    print("+++++++++++++++++++++++")
-    print(similar_docs)
-    similar_docs_file_names = [
-        doc.payload.get("filename", "Unknown") for doc in similar_docs
-    ]
-    similar_docs_file_names = [i for i in similar_docs_file_names if i != "Unknown"]
-    # download competitor documents
-    competitor_documents = [
-        Path(f"/tmp/competitor_documents/{name}") for name in similar_docs_file_names
-    ]
-    for comp_doc in competitor_documents:
-        competitive_analysis = await create_competitive_analysis(
-            product_profile_docs=docs, competitor_document_path=comp_doc
-        )
-        print("=======================")
-        print(competitive_analysis.model_dump_json(indent=4))
-
-    # await lock.release()
-    # logger.info(f"Released lock for product {product_id}")
-=======
 async def analyze_competitive_analysis(product_id: str) -> None:
     lock = redis_client.lock(
         f"NOIS2:Background:AnalyzeCompetitiveAnalysis:AnalyzeLock:{product_id}",
@@ -244,5 +33,4 @@
         try:
             await lock.release()
         except Exception:
-            pass
->>>>>>> 5a8cc984
+            pass