--- conflicted
+++ resolved
@@ -1,22 +1,11 @@
 from datetime import datetime
 
 from beanie import Document, PydanticObjectId
-<<<<<<< HEAD
-
-from src.modules.competitive_analysis.schema import (
-    AnalyzeCompetitiveAnalysisProgressResponse,
-    CompetitiveAnalysisCompareItemResponse,
-    CompetitiveAnalysisCompareResponse,
-    CompetitiveAnalysisCompareSummary,
-    CompetitiveAnalysisResponse,
-    CompetitiveDeviceAnalysisKeyDifferenceResponse,
-=======
 from src.modules.competitive_analysis.schema import (
     CompetitiveAnalysisDetailBase,
     CompetitiveAnalysisDetailResponse,
     CompetitiveAnalysisDetailSchema,
     CompetitiveAnalysisSource,
->>>>>>> 5a8cc984
 )
 from src.modules.product.model import Product
 from src.modules.product_profile.model import ProductProfile
