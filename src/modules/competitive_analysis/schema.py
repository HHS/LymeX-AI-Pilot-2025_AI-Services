from pydantic import BaseModel, Field

class CompetitiveAnalysisDocumentResponse(BaseModel):
    document_name: str = Field(
        ..., description="Name of the competitive analysis document"
    )
    file_name: str = Field(..., description="Name of the document")
    url: str = Field(..., description="URL to access the document")
    competitor_name: str = Field(..., description="Name of the competitor")
    uploaded_at: str = Field(
        ..., description="Date and time when the document was uploaded"
    )
    author: str = Field(..., description="Author of the document")
    content_type: str = Field(..., description="Content type of the document")
    size: int = Field(..., description="Size of the document in bytes")
    key: str = Field(..., description="Key of the document in the storage system")
    path: str = Field(..., description="Path to the document in the local machine")


class CompetitiveAnalysisDetailBase:
    k_number: str = Field(
        ..., description="FDA 510(k) K Number for the device, if available."
    )
    product_name: str = Field(..., description="Product Name or Device Name")
    regulatory_pathway: str = Field(
        ...,
        description="Regulatory Pathway, one of the following: 510(k), PMA, De Novo, Exempt",
    )
<<<<<<< HEAD
    product_name: str = Field("Not Available", description="The name of the medical device or product. It is NOT a number like K043813 "
                    "It should be Trade/Device Name, for example, iDart Lyme IgG ImmunoBlot Kit")
    regulatory_pathway: str = Field("Not Available", description="Regulatory Pathway")
=======
>>>>>>> 0609d853
    product_code: str = Field(
        ...,
        description="FDA product code identifying the regulatory product category.",
    )
    regulation_number: str = Field(
        ..., description="FDA regulation number for the device type."
    )
    classification: str = Field(..., description="FDA device classification.")
    fda_cleared: bool | None = Field(
        None, description="FDA clearance status (None if not applicable)"
    )
    fda_approved: bool | None = Field(
        None, description="FDA approval status (None if not applicable)"
    )
    ce_marked: bool | None = Field(
        None, description="CE marking status (None if not applicable)"
    )
    prescription_otc: str = Field(
        ...,
        description="Indicates if the device is Prescription Only, Over-the-counter (OTC), or other.",
    )
    predicate_device: str = Field(
        ...,
        description="Name and K Number of predicate device(s) for FDA clearance; reference to previous device(s) if applicable.",
    )
    supplementary_data_source: str = Field(
        ...,
        description="Web link or reference to package insert, FDA summary, or other official documentation used for data extraction.",
    )
    indications_for_use_statement: str = Field(
        ...,
        description="Exact or paraphrased Indications for Use (IFU) statement describing the intended purpose, clinical indications, and limitations of the test.",
    )
    intended_use_population: str = Field(
        ...,
        description="Description of patient/sample population for which the test is (intended).",
    )
    environment_of_use: str = Field(..., description="Intended setting for device use.")
    operating_conditions: str = Field(
        ...,
        description="Temperature and handling conditions required for kit operation.",
    )
    storage_conditions: str = Field(
        ...,
        description="Temperature and storage requirements for unopened kit and components.",
    )
    components_accessories: str = Field(
        ...,
        description="List of all items supplied in the kit, including controls, reagents, strips/plates, package inserts, etc.",
    )
    measurand: str = Field(..., description="Targeted analyte(s) the test detects.")
    instructions: str = Field(
        ...,
        description="Instructions for use, including preparation, sample collection, and test execution.",
    )
    type_of_test: str = Field(..., description="Test technology or format.")
    type_of_use: str = Field(
        ...,
        description="Type of use, e.g., qualitative, semi-quantitative, quantitative.",
    )
    method: str = Field(..., description="Overall method.")
    procedure: str = Field(
        ...,
        description="Summary of test procedure and major steps (sample prep, incubations, reading, etc.).",
    )
    specimen_type: str = Field(..., description="Type of biological sample required.")
    controls: str = Field(
        ...,
        description="Details on positive, negative, and cutoff controls provided or required for test validation.",
    )
    antigens: str = Field(
        ...,
        description="Antigen types or specific proteins used for detection.",
    )
    sample_volume: str = Field(
        ..., description="Volume of specimen required for one test or well."
    )
    reagents: str = Field(
        ...,
        description="List of reagents and solutions provided in the kit.",
    )
    result_generation: str = Field(
        ..., description="How test results are read or interpreted."
    )
    biocompatibility: str = Field(
        ...,
        description="Whether any device component contacts the patient or sample directly; generally 'Not applicable' for in vitro diagnostics.",
    )
    sterility: str = Field(..., description="Sterility status.")
    shelf_life: str = Field(
        ...,
        description="Stability and usable life of the kit after opening or until expiration.",
    )
    electrical_mechanical_thermal_safety: str = Field(
        ...,
        description="Statements on electrical, mechanical, or thermal safety, if the device includes such components; otherwise 'Not Defined'.",
    )
    electromagnetic_compatibility: str = Field(
        ...,
        description="Statements on electromagnetic compatibility (EMC), if the device includes electronics; otherwise 'Not Defined'.",
    )
    software_testing: str = Field(
        ...,
        description="Details on any software associated with the device, if relevant (often 'Not applicable').",
    )
    cybersecurity: str = Field(
        ...,
        description="Details on cybersecurity considerations, if any software or connectivity is present (otherwise 'Not applicable').",
    )
    interoperability: str = Field(
        ...,
        description="Details on interoperability with other instruments or data systems, if present (otherwise 'Not applicable').",
    )
    reproducibility: str = Field(..., description="Summary of reproducibility studies.")
    precision: str = Field(..., description="Summary of precision/within-lab studies.")
    analytical_specificity_interference: str = Field(
        ...,
        description="Analytical specificity results, including healthy individuals in endemic/non-endemic areas; % specificity and n-values.",
    )
    cross_reactivity_study: str = Field(
        ...,
        description="Summary of cross-reactivity findings for non-target infections or autoimmune markers; list diseases tested and any observed interference.",
    )
    interference_from_endogenous_analytes: str = Field(
        ...,
        description="Study results for common endogenous interferents; describe if test performance is affected.",
    )
    assay_reportable_range: str = Field(
        ...,
        description="Assay reportable range, if defined (typically 'Not applicable' for qualitative tests).",
    )
    traceability_stability_expected_values: str = Field(
        ...,
        description="Any statements on traceability to standards, stability of reagents, or reference values expected in control/negative/positive populations.",
    )
    detection_limit: str = Field(
        ...,
        description="Lowest level of analyte detectable if specified; otherwise 'Not applicable' or 'Not Defined'.",
    )
    assay_cutoff: str = Field(
        ...,
        description="Definition and determination of assay cutoff for positivity; or state if not available.",
    )
    animal_testing_performance: str = Field(
        ...,
        description="Animal testing data if any; otherwise, 'No animal testing performed' or 'Not applicable'.",
    )
    method_comparison_sttt: str = Field(
        ...,
        description="Study comparing the device to Standard Two-Tier Test (STTT); summarize sample numbers, protocol, and key results.",
    )
    method_comparison_mttt: str = Field(
        ...,
        description="Study comparing the device to Modified Two-Tier Test (MTTT); summarize sample numbers, protocol, and key results.",
    )
    clinical_sensitivity_specificity: str = Field(
        ...,
        description="Clinical sensitivity/specificity performance, ideally broken out by disease stage, population, and compared to comparator methods.",
    )
    fresh_frozen_samples_comparison_study: str = Field(
        ...,
        description="Study of test performance on fresh vs. frozen samples; summarize findings, concordance, and stability.",
    )
    antibody_class_specificity: str = Field(
        ..., description="Specificity for antibody class."
    )
    clinical_cutoff: str = Field(..., description="Defined clinical cutoff if given.")
    expected_values_reference_range: str = Field(
        ...,
        description="Expected values or reference range for target population as described in the IFU or clinical data; otherwise 'Not available'.",
    )


class CompetitiveAnalysisDetailSchema(BaseModel, CompetitiveAnalysisDetailBase): ...


class CompetitiveAnalysisSource(BaseModel):
    name: str = Field(..., description="Name of the source")
    key: str = Field(..., description="S3 key for the source document")


class CompetitiveAnalysisDetailResponse(BaseModel):
    id: str = Field(
        ..., description="Unique identifier for the competitive analysis detail"
    )
    product_id: str = Field(
        ..., description="ID of the product this analysis is related to"
    )
    is_self_analysis: bool = Field(
        ..., description="Indicates if this analysis is a self-analysis"
    )
    details: CompetitiveAnalysisDetailSchema = Field(
        ..., description="Detailed information about the competitive analysis"
    )<|MERGE_RESOLUTION|>--- conflicted
+++ resolved
@@ -26,12 +26,6 @@
         ...,
         description="Regulatory Pathway, one of the following: 510(k), PMA, De Novo, Exempt",
     )
-<<<<<<< HEAD
-    product_name: str = Field("Not Available", description="The name of the medical device or product. It is NOT a number like K043813 "
-                    "It should be Trade/Device Name, for example, iDart Lyme IgG ImmunoBlot Kit")
-    regulatory_pathway: str = Field("Not Available", description="Regulatory Pathway")
-=======
->>>>>>> 0609d853
     product_code: str = Field(
         ...,
         description="FDA product code identifying the regulatory product category.",
