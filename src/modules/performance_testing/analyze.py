--- conflicted
+++ resolved
@@ -9,18 +9,11 @@
 import json
 from datetime import datetime, timezone
 from pathlib import Path
-<<<<<<< HEAD
-from typing import List, Optional
-import httpx, asyncio, io
-
-from fastapi import HTTPException
-=======
 from typing import List, Optional, Sequence
 import httpx
 import asyncio
 import io
 import re
->>>>>>> 256f83f8
 from loguru import logger
 
 from src.infrastructure.openai import get_openai_client_sync
@@ -449,18 +442,11 @@
 
 # ───────── public entry point ───────────────────────────────
 async def analyze_performance_testing(
-<<<<<<< HEAD
-        product_id: str,
-        attachment_ids: Optional[List[str]] = None,   # default = None
-    ) -> None:
-    lock = redis_client.lock(f"pt_analyze_lock:{product_id}", timeout=60)
-=======
     product_id: str,
     attachment_ids: Optional[List[str]] = None,
     card_ids: Optional[Sequence[str]] = None,  # run selected cards only
 ) -> int:
     lock = redis_client.lock(f"pt_analyze_lock:{product_id}", timeout=15)
->>>>>>> 256f83f8
     if not await lock.acquire(blocking=False):
         logger.warning("Analysis already running for {}", product_id)
         return
