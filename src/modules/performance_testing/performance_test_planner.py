--- conflicted
+++ resolved
@@ -41,7 +41,6 @@
 # we will reuse the storage layer that already exists for Product-Profile
 from src.modules.product_profile.storage import get_product_profile_documents
 from src.utils.upload_helpers import upload_via_url
-<<<<<<< HEAD
 from src.utils.parse_openai_json import parse_openai_json  # tolerant helper
 
 
@@ -69,9 +68,6 @@
                 pass
         # last resort – very tolerant but slower
         return parse_openai_json(txt)
-=======
-from src.utils.parse_openai_json import parse_openai_json   # tolerant helper
->>>>>>> 5a9ec172
 
 # ───────────────── tolerant JSON loader ────────────────────────
 def _robust_json(txt: str) -> dict:
@@ -141,19 +137,10 @@
             for tc in tool_calls:
                 if tc.type == "function" and tc.function.name == function_name:
                     # --- capture the arguments we actually care about
-<<<<<<< HEAD
                     # raw = tc.function.arguments
                     # fn_args = json.loads(raw) if isinstance(raw, str) else raw
                     raw = tc.function.arguments
                     fn_args = _robust_json(raw) if isinstance(raw, str) else raw
-=======
-                    #raw = tc.function.arguments
-                    #fn_args = json.loads(raw) if isinstance(raw, str) else raw
-                    raw = tc.function.arguments
-                    fn_args = (
-                        _robust_json(raw) if isinstance(raw, str) else raw
-                    )
->>>>>>> 5a9ec172
                     outs.append({"tool_call_id": tc.id, "output": "received"})
 
                 elif tc.type == "file_search":
@@ -212,11 +199,7 @@
         raise HTTPException(404, "Product-Profile not found for this product")
 
     rule_tests = _rule_engine(profile)
-<<<<<<< HEAD
-
-=======
     
->>>>>>> 5a9ec172
     function_parameters = {
         "type": "object",
         "properties": {
@@ -227,7 +210,6 @@
                     "type": "object",
                     "properties": {
                         "section_key": {"type": "string"},
-<<<<<<< HEAD
                         "test_code": {"type": "string"},
                         "risk_level": {
                             "type": "string",
@@ -236,20 +218,11 @@
                         "ai_confident": {"type": "integer"},
                         "ai_rationale": {"type": "string"},
                         "references": {  # NEW ▼
-=======
-                        "test_code":   {"type": "string"},
-                        "risk_level":  {"type": "string",
-                                        "enum": ["Low","Medium","High"]},
-                        "ai_confident": {"type": "integer"},
-                        "ai_rationale": {"type": "string"},
-                        "references": {                     # NEW ▼
->>>>>>> 5a9ec172
                             "type": "array",
                             "items": {
                                 "type": "object",
                                 "properties": {
                                     "title": {"type": "string"},
-<<<<<<< HEAD
                                     "url": {"type": "string"},
                                     "description": {"type": "string"},
                                 },
@@ -257,15 +230,6 @@
                             },
                         },
                         "associated_standards": {  # NEW ▼
-=======
-                                    "url":   {"type": "string"},
-                                    "description": {"type": "string"},
-                                },
-                                "required": ["title", "url", "description"]
-                            }
-                        },
-                        "associated_standards": {          # NEW ▼
->>>>>>> 5a9ec172
                             "type": "array",
                             "items": {
                                 "type": "object",
@@ -276,7 +240,6 @@
                                     "url": {"type": "string"},
                                     "description": {"type": "string"},
                                 },
-<<<<<<< HEAD
                                 "required": ["name", "standard_name", "url"],
                             },
                         },
@@ -294,21 +257,6 @@
         },
         "required": ["tests"],
     }
-
-=======
-                                "required": ["name", "standard_name","url"]
-                            }
-                        },
-                    },
-                    "required": ["section_key", "test_code", "ai_rationale", "references", "associated_standards"]
-                }
-            },
-            "rationale": {"type": "string"}
-        },
-        "required": ["tests"]
-    }
-    
->>>>>>> 5a9ec172
     # ── Build assistant dynamically from TEST_CATALOGUE ────
     client = get_openai_client_sync()
 
@@ -316,26 +264,17 @@
         name="Performance Test Planner",
         model=environment.openai_model,
         instructions=(
-<<<<<<< HEAD
             "You are an FDA regulatory strategist. Always respond by calling the "
-=======
-             "You are an FDA regulatory strategist. Always respond by calling the "
->>>>>>> 5a9ec172
             "function **return_test_plan** with a single argument named `tests` - "
             "an *array* of objects. **Each object MUST include**\n"
             "・`section_key`  ・`test_code`  ・`ai_rationale`\n"
             "・**`references` (≥1 item)**  ・**`associated_standards` (≥1 item)**\n"
             "Return at least one authoritative source or standard for every test.\n\n"
-<<<<<<< HEAD
             "Allowed combinations are:\n"
-=======
-             "Allowed combinations are:\n"
->>>>>>> 5a9ec172
             + json.dumps(TEST_CATALOGUE, indent=2)  # keeps catalogue in‑sync
         ),
         tools=[
             {"type": "file_search"},
-<<<<<<< HEAD
             {
                 "type": "function",
                 "function": {
@@ -344,13 +283,6 @@
                     "parameters": function_parameters,
                 },
             },
-=======
-            {"type": "function", "function": {
-                "name": "return_test_plan",
-                "description": "Return the flat list of required tests.",
-                "parameters": function_parameters,
-            }},
->>>>>>> 5a9ec172
         ],
     )
 
@@ -389,16 +321,10 @@
 
     llm_out = await _poll_function_json(client, thread.id, run.id, "return_test_plan")
     # debugging
-<<<<<<< HEAD
     logger.debug(
         "🔍 Raw planner output:\n{}", json.dumps(llm_out, indent=2, ensure_ascii=False)
     )
 
-=======
-    logger.debug("🔍 Raw planner output:\n{}",
-             json.dumps(llm_out, indent=2, ensure_ascii=False))
-    
->>>>>>> 5a9ec172
     """llm_tests: Dict[str, List[str]] = {}
     for item in llm_out["tests"]:
         llm_tests.setdefault(item["section_key"], []).append(item["test_code"])"""
@@ -410,11 +336,7 @@
     for item in llm_out["tests"]:
         sec, code = item["section_key"], item["test_code"]
         llm_tests.setdefault(sec, []).append(code)
-<<<<<<< HEAD
         extras[(sec, code)] = item  # keep full object for later
-=======
-        extras[(sec, code)] = item              # keep full object for later
->>>>>>> 5a9ec172
 
     # ── Merge rule‑engine & LLM (union) ──────────────────────
     merged: Dict[str, List[str]] = {}
@@ -427,10 +349,6 @@
     cards: list[PerformanceTestCard] = []
     for section, codes in merged.items():
         for code in codes:
-<<<<<<< HEAD
-=======
-
->>>>>>> 5a9ec172
             info = extras.get((section, code), {})
 
             def _ensure_list(x):
@@ -444,23 +362,15 @@
 
             # convert raw strings / dicts → Pydantic objects
             ref_objs = [
-<<<<<<< HEAD
                 PerformanceTestingReference(**r)
                 if isinstance(r, dict)
-=======
-                PerformanceTestingReference(**r) if isinstance(r, dict)
->>>>>>> 5a9ec172
                 else PerformanceTestingReference(title=r)
                 for r in _ensure_list(info.get("references"))
             ]
 
             std_objs = [
-<<<<<<< HEAD
                 PerformanceTestingAssociatedStandard(**s)
                 if isinstance(s, dict)
-=======
-                PerformanceTestingAssociatedStandard(**s) if isinstance(s, dict)
->>>>>>> 5a9ec172
                 else PerformanceTestingAssociatedStandard(name=s)
                 for s in _ensure_list(info.get("associated_standards"))
             ]
@@ -468,7 +378,6 @@
             cards.append(
                 PerformanceTestCard(
                     # ── mandatory identifiers ────────────────────────
-<<<<<<< HEAD
                     section_key=section,
                     test_code=code,
                     # ── descriptive meta‑data ────────────────────────
@@ -484,45 +393,16 @@
                     ai_rationale=info.get("ai_rationale"),
                     references=ref_objs or None,
                     associated_standards=std_objs or None,
-=======
-                    section_key   = section,              
-                    test_code     = code,
-
-                    # ── descriptive meta‑data ────────────────────────
-                    product_id    = product_id,
-                    #test_name     = code.replace("_", " ").title(),
-                    test_description = TEST_CATALOGUE[section][code],
-
-                    # ── workflow defaults ────────────────────────────
-                    status        = ModuleStatus.PENDING,
-                    risk_level    = RiskLevel.MEDIUM,
-                    ai_confident  = None,
-                    confident_level = PerformanceTestingConfidentLevel.LOW,
-
-                    # ── LLM‑supplied meta ─────────────────────────────
-                    ai_rationale  = info.get("ai_rationale"),
-                    references    = ref_objs or None,
-                    associated_standards = std_objs or None,
->>>>>>> 5a9ec172
                 )
             )
 
     # ── Upsert into Mongo ────────────────────────────────────
-<<<<<<< HEAD
     if old := await PerformanceTestPlan.find_one({"product_id": product_id}):
         # import json, pprint
         logger.warning(
             "Existing plan for %s →\n%s",
             product_id,
             json.dumps(old.model_dump(), indent=2, default=str),
-=======
-    if (old := await PerformanceTestPlan.find_one({"product_id": product_id})) :
-        #import json, pprint
-        logger.warning(
-            "Existing plan for %s →\n%s",
-            product_id,
-            json.dumps(old.model_dump(), indent=2, default=str)
->>>>>>> 5a9ec172
         )
         await old.delete()
 
