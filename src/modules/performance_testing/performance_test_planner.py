"""
Performance-Test Planner
------------------------

1. Should be triggered when a *ProductProfile* is finalised (or re-saved).
2. Reads the Product-Profile PDF directly (via file-search).
3. Returns a machine–readable checklist of required *individual* performance
   tests (see const.TEST_CATALOGUE).
4. Persists the checklist in `performance_test_plan` Mongo collection.

Public API:
    await create_plan(product_id: str, profile_pdf_id: str)
"""

from __future__ import annotations

import asyncio
import json
from datetime import datetime
from typing import Dict, List
import re

from loguru import logger
from fastapi import HTTPException

from src.environment import environment
from src.infrastructure.openai import get_openai_client_sync
from src.modules.performance_testing.const import TEST_CATALOGUE
from src.modules.performance_testing.plan_model import PerformanceTestPlan
from src.modules.product_profile.model import ProductProfile  # for rule engine

from src.modules.performance_testing.schema import (
    PerformanceTestCard,
    PerformanceTestingConfidentLevel,
    RiskLevel,
    ModuleStatus,
    PerformanceTestingReference,
    PerformanceTestingAssociatedStandard,
)

# we will reuse the storage layer that already exists for Product-Profile
from src.modules.product_profile.storage import get_product_profile_documents
from src.utils.upload_helpers import upload_via_url
from src.utils.parse_openai_json import parse_openai_json   # tolerant helper

# ───────────────── tolerant JSON loader ────────────────────────
def _robust_json(txt: str) -> dict:
    """
    1. try plain json.loads()
    2. strip code fences / pick first balanced {...}
    3. final fallback: parse_openai_json()  (very forgiving)
    """
    try:
        return json.loads(txt)
    except json.JSONDecodeError:
        # common pattern: ```json … ```
        if txt.startswith("```"):
            txt = txt.strip("` \n")
            if txt.lower().startswith("json"):
                txt = txt[4:].lstrip()
        # grab the first {...} block
        m = re.search(r"\{.*\}", txt, flags=re.S)
        if m:
            try:
                return json.loads(m.group(0))
            except Exception:
                pass
        # last resort – very tolerant but slower
        return parse_openai_json(txt)


# ─────────────────────────────────────────────────────────────
# 1.  Helper: simple rule-engine (cheap heuristics first)
# ─────────────────────────────────────────────────────────────
def _rule_engine(profile: ProductProfile) -> Dict[str, List[str]]:
    """Return a *minimal* starter checklist derived from obvious flags."""

    out: Dict[str, List[str]] = {}

    def add(section: str, *codes: str):
        out.setdefault(section, []).extend(codes)

    add("analytical", "precision", "linearity", "sensitivity")
    add("clinical", "clin_sens_spec")
    if getattr(profile, "contains_software", False):
        add("software", *TEST_CATALOGUE["software"].keys())
        add("cybersecurity", "security_rm_report", "sbom", "threat_model")
    if getattr(profile, "wireless_capability", False):
        add("emc_safety", "iec_60601_1_2")
        add("wireless", "coexistence")
    # …extend with more rules…

    return out


# ─────────────────────────────────────────────────────────────
# 2.  Helper: poll assistant until function JSON is returned
# ─────────────────────────────────────────────────────────────
async def _poll_function_json(
    client, thread_id: str, run_id: str, function_name: str
) -> dict:
    """Wait until the assistant calls *function_name* and return its arguments."""
    for _ in range(120):
        run = client.beta.threads.runs.retrieve(thread_id=thread_id, run_id=run_id)

        if run.status == "requires_action":
            tool_calls = run.required_action.submit_tool_outputs.tool_calls

            outs: list[dict] = []
            fn_args: dict | None = None

            for tc in tool_calls:
                if tc.type == "function" and tc.function.name == function_name:
                    # --- capture the arguments we actually care about
                    #raw = tc.function.arguments
                    #fn_args = json.loads(raw) if isinstance(raw, str) else raw
                    raw = tc.function.arguments
                    fn_args = (
                        _robust_json(raw) if isinstance(raw, str) else raw
                    )
                    outs.append({"tool_call_id": tc.id, "output": "received"})

                elif tc.type == "file_search":
                    # --- return an empty stub so the assistant knows the call succeeded
                    outs.append(
                        {
                            "tool_call_id": tc.id,
                            "output": {"data": [{"page": 1, "snippet": ""}]},
                        }
                    )

            # >>> Submit *all* the collected outputs in one shot
            if outs:
                client.beta.threads.runs.submit_tool_outputs(
                    thread_id=thread_id, run_id=run.id, tool_outputs=outs
                )

            # Only exit the polling loop after we have answered **every**
            # outstanding tool call *and* captured the arguments we need
            if fn_args is not None:
                return fn_args

        elif run.status in ("completed", "failed", "cancelled", "expired"):
            break

        await asyncio.sleep(3)

    raise HTTPException(502, f"Assistant never returned {function_name}")


# ─────────────────────────────────────────────────────────────
# 3.  Public entry point
# ─────────────────────────────────────────────────────────────
async def create_plan(
    product_id: str,
    profile_pdf_ids: list[str] | None = None,
) -> None:
    """Analyse the Product-Profile PDF + rule engine → store PerformanceTestPlan.

    1. If `profile_pdf_ids` are supplied (fast-path from UI) - use them.
    2. Otherwise pull *all* Product-Profile PDFs from MinIO, upload to
       OpenAI, and use those uploads.

    """

    logger.info("🛠  Generating test-plan for {}", product_id)

    # ── Fetch profile for rule-engine (if you keep rules) ──
    sleep_time = 5
    max_retries = 20  # 100 seconds max
    for _ in range(max_retries):
        profile = await ProductProfile.find_one({"product_id": product_id})
        if profile:
            break
        logger.warning("⏳  Waiting for Product-Profile to be available...")
        await asyncio.sleep(sleep_time)
    else:
        raise HTTPException(404, "Product-Profile not found for this product")

    rule_tests = _rule_engine(profile)
    
    function_parameters = {
        "type": "object",
        "properties": {
            "tests": {
                "type": "array",
                "minItems": 5,
                "items": {
                    "type": "object",
                    "properties": {
                        "section_key": {"type": "string"},
                        "test_code":   {"type": "string"},
                        "risk_level":  {"type": "string",
                                        "enum": ["Low","Medium","High"]},
                        "ai_confident": {"type": "integer"},
                        "ai_rationale": {"type": "string"},
                        "references": {                     # NEW ▼
                            "type": "array",
                            "items": {
                                "type": "object",
                                "properties": {
                                    "title": {"type": "string"},
                                    "url":   {"type": "string"},
                                    "description": {"type": "string"},
                                },
                                "required": ["title", "url", "description"]
                            }
                        },
                        "associated_standards": {          # NEW ▼
                            "type": "array",
                            "items": {
                                "type": "object",
                                "properties": {
                                    "name": {"type": "string"},
                                    "standard_name": {"type": "string"},
                                    "version": {"type": "string"},
                                    "url": {"type": "string"},
                                    "description": {"type": "string"},
                                },
                                "required": ["name", "standard_name","url"]
                            }
                        },
                    },
                    "required": ["section_key", "test_code", "ai_rationale", "references", "associated_standards"]
                }
            },
            "rationale": {"type": "string"}
        },
        "required": ["tests"]
    }
    
    # ── Build assistant dynamically from TEST_CATALOGUE ────
    client = get_openai_client_sync()

    assistant = client.beta.assistants.create(
        name="Performance Test Planner",
        model=environment.openai_model,
        instructions=(
<<<<<<< HEAD
            "You are an FDA regulatory strategist.  ALWAYS respond by calling the "
            "function **return_test_plan** with *one* argument named "
            "`required_tests` that maps section keys to arrays of canonical test "
            "codes.  Optionally include a `rationale` string.  Do **not** add any "
            "extra keys or free-text answers.\n\n"
            "Allowed section keys and test codes:\n"
            + json.dumps(TEST_CATALOGUE, indent=2)
        ),
        tools=[
            {"type": "file_search"},
            {
                "type": "function",
                "function": {
                    "name": "return_test_plan",
                    "description": "Return required performance tests.",
                    "parameters": {
                        "type": "object",
                        "properties": {
                            "required_tests": {
                                "type": "object",
                                "additionalProperties": {
                                    "type": "array",
                                    "items": {"type": "string"},
                                },
                            },
                            "rationale": {"type": "string"},
                        },
                        "required": ["required_tests"],
                    },
                },
            },
=======
             "You are an FDA regulatory strategist. Always respond by calling the "
            "function **return_test_plan** with a single argument named `tests` - "
            "an *array* of objects. **Each object MUST include**\n"
            "・`section_key`  ・`test_code`  ・`ai_rationale`\n"
            "・**`references` (≥1 item)**  ・**`associated_standards` (≥1 item)**\n"
            "Return at least one authoritative source or standard for every test.\n\n"
             "Allowed combinations are:\n"
            + json.dumps(TEST_CATALOGUE, indent=2)  # keeps catalogue in‑sync
        ),
        tools=[
            {"type": "file_search"},
            {"type": "function", "function": {
                "name": "return_test_plan",
                "description": "Return the flat list of required tests.",
                "parameters": function_parameters,
            }},
>>>>>>> bfbe4cd6
        ],
    )

    # ── 1)  Ensure we have OpenAI file-IDs for **all** profile PDFs
    if profile_pdf_ids is None:
        docs = await get_product_profile_documents(product_id)
        uploads: list[str] = []
        for d in docs:
            try:
                fid = await upload_via_url(client, d.url, d.file_name)
                uploads.append(fid)
            except Exception as exc:
                logger.warning("PDF upload failed for {}: {}", d.file_name, exc)
        profile_pdf_ids = uploads

    if not profile_pdf_ids:
        raise HTTPException(404, "No Product-Profile PDFs found for this product")

    logger.info("⬆️  {} profile PDFs available for planning", len(profile_pdf_ids))

    # ── Kick off assistant with the Product-Profile PDF ────
    thread = client.beta.threads.create()
    client.beta.threads.messages.create(
        thread_id=thread.id,
        role="user",
        content="Which *individual* performance tests are mandatory?",
        attachments=[
            {"file_id": fid, "tools": [{"type": "file_search"}]}
            for fid in profile_pdf_ids  # [:10]
        ],
    )

    run = client.beta.threads.runs.create(
        thread_id=thread.id, assistant_id=assistant.id
    )

    llm_out = await _poll_function_json(client, thread.id, run.id, "return_test_plan")
    # debugging
<<<<<<< HEAD
    logger.debug(
        "🔍 Raw planner output:\n{}", json.dumps(llm_out, indent=2, ensure_ascii=False)
    )

    llm_tests: Dict[str, List[str]] = llm_out["required_tests"]
=======
    logger.debug("🔍 Raw planner output:\n{}",
             json.dumps(llm_out, indent=2, ensure_ascii=False))
    
    """llm_tests: Dict[str, List[str]] = {}
    for item in llm_out["tests"]:
        llm_tests.setdefault(item["section_key"], []).append(item["test_code"])"""
>>>>>>> bfbe4cd6
    rationale: str | None = llm_out.get("rationale")

    # ── collect extra info per (section, code) ─────────────────────────────
    extras: dict[tuple[str, str], dict] = {}
    llm_tests: Dict[str, List[str]] = {}
    for item in llm_out["tests"]:
        sec, code = item["section_key"], item["test_code"]
        llm_tests.setdefault(sec, []).append(code)
        extras[(sec, code)] = item              # keep full object for later

    # ── Merge rule‑engine & LLM (union) ──────────────────────
    merged: Dict[str, List[str]] = {}
<<<<<<< HEAD
    for sec, tests in TEST_CATALOGUE.items():
        merged[sec] = sorted(set(rule_tests.get(sec, [])) | set(llm_tests.get(sec, [])))

    # ── Save / replace plan in DB ───────────────────────────
    """await PerformanceTestPlan.find_one(
        {"product_id": product_id}).delete()  # idempotent"""
    existing_doc = await PerformanceTestPlan.find_one({"product_id": product_id})
    if existing_doc:  # None if no previous plan
        await existing_doc.delete()  # async method on the document
=======
    for section, all_tests in TEST_CATALOGUE.items():
        merged[section] = sorted(
            set(rule_tests.get(section, [])) | set(llm_tests.get(section, []))
        )

    # ── Convert to list[PerformanceTestCard] ─────────────────
    cards: list[PerformanceTestCard] = []
    for section, codes in merged.items():
        for code in codes:

            info = extras.get((section, code), {})

            def _ensure_list(x):
                if not x:
                    return []
                if isinstance(x, list):
                    return x
                # treat "a, b; c" → ["a", "b", "c"]
                clean = re.sub(r"【.*?】", "", str(x))
                return [s.strip() for s in re.split(r"[;,]", clean) if s.strip()]

            # convert raw strings / dicts → Pydantic objects
            ref_objs = [
                PerformanceTestingReference(**r) if isinstance(r, dict)
                else PerformanceTestingReference(title=r)
                for r in _ensure_list(info.get("references"))
            ]

            std_objs = [
                PerformanceTestingAssociatedStandard(**s) if isinstance(s, dict)
                else PerformanceTestingAssociatedStandard(name=s)
                for s in _ensure_list(info.get("associated_standards"))
            ]

            cards.append(
                PerformanceTestCard(
                    # ── mandatory identifiers ────────────────────────
                    section_key   = section,              
                    test_code     = code,

                    # ── descriptive meta‑data ────────────────────────
                    product_id    = product_id,
                    #test_name     = code.replace("_", " ").title(),
                    test_description = TEST_CATALOGUE[section][code],

                    # ── workflow defaults ────────────────────────────
                    status        = ModuleStatus.PENDING,
                    risk_level    = RiskLevel.MEDIUM,
                    ai_confident  = None,
                    confident_level = PerformanceTestingConfidentLevel.LOW,

                    # ── LLM‑supplied meta ─────────────────────────────
                    ai_rationale  = info.get("ai_rationale"),
                    references    = ref_objs or None,
                    associated_standards = std_objs or None,
                )
            )

    # ── Upsert into Mongo ────────────────────────────────────
    if (old := await PerformanceTestPlan.find_one({"product_id": product_id})) :
        #import json, pprint
        logger.warning(
            "Existing plan for %s →\n%s",
            product_id,
            json.dumps(old.model_dump(), indent=2, default=str)
        )
        await old.delete()
>>>>>>> bfbe4cd6

    await PerformanceTestPlan(
        product_id=product_id,
        tests=cards,
        rationale=rationale,
        updated_at=datetime.utcnow(),
    ).insert()

<<<<<<< HEAD
    logger.info(
        "🎯 Test-plan stored with {} total tests", sum(len(v) for v in merged.values())
    )
=======
    logger.success("Test‑plan stored with {} cards", len(cards))
>>>>>>> bfbe4cd6
<|MERGE_RESOLUTION|>--- conflicted
+++ resolved
@@ -67,7 +67,6 @@
                 pass
         # last resort – very tolerant but slower
         return parse_openai_json(txt)
-
 
 # ─────────────────────────────────────────────────────────────
 # 1.  Helper: simple rule-engine (cheap heuristics first)
@@ -236,39 +235,6 @@
         name="Performance Test Planner",
         model=environment.openai_model,
         instructions=(
-<<<<<<< HEAD
-            "You are an FDA regulatory strategist.  ALWAYS respond by calling the "
-            "function **return_test_plan** with *one* argument named "
-            "`required_tests` that maps section keys to arrays of canonical test "
-            "codes.  Optionally include a `rationale` string.  Do **not** add any "
-            "extra keys or free-text answers.\n\n"
-            "Allowed section keys and test codes:\n"
-            + json.dumps(TEST_CATALOGUE, indent=2)
-        ),
-        tools=[
-            {"type": "file_search"},
-            {
-                "type": "function",
-                "function": {
-                    "name": "return_test_plan",
-                    "description": "Return required performance tests.",
-                    "parameters": {
-                        "type": "object",
-                        "properties": {
-                            "required_tests": {
-                                "type": "object",
-                                "additionalProperties": {
-                                    "type": "array",
-                                    "items": {"type": "string"},
-                                },
-                            },
-                            "rationale": {"type": "string"},
-                        },
-                        "required": ["required_tests"],
-                    },
-                },
-            },
-=======
              "You are an FDA regulatory strategist. Always respond by calling the "
             "function **return_test_plan** with a single argument named `tests` - "
             "an *array* of objects. **Each object MUST include**\n"
@@ -285,7 +251,6 @@
                 "description": "Return the flat list of required tests.",
                 "parameters": function_parameters,
             }},
->>>>>>> bfbe4cd6
         ],
     )
 
@@ -324,20 +289,12 @@
 
     llm_out = await _poll_function_json(client, thread.id, run.id, "return_test_plan")
     # debugging
-<<<<<<< HEAD
-    logger.debug(
-        "🔍 Raw planner output:\n{}", json.dumps(llm_out, indent=2, ensure_ascii=False)
-    )
-
-    llm_tests: Dict[str, List[str]] = llm_out["required_tests"]
-=======
     logger.debug("🔍 Raw planner output:\n{}",
              json.dumps(llm_out, indent=2, ensure_ascii=False))
     
     """llm_tests: Dict[str, List[str]] = {}
     for item in llm_out["tests"]:
         llm_tests.setdefault(item["section_key"], []).append(item["test_code"])"""
->>>>>>> bfbe4cd6
     rationale: str | None = llm_out.get("rationale")
 
     # ── collect extra info per (section, code) ─────────────────────────────
@@ -350,17 +307,6 @@
 
     # ── Merge rule‑engine & LLM (union) ──────────────────────
     merged: Dict[str, List[str]] = {}
-<<<<<<< HEAD
-    for sec, tests in TEST_CATALOGUE.items():
-        merged[sec] = sorted(set(rule_tests.get(sec, [])) | set(llm_tests.get(sec, [])))
-
-    # ── Save / replace plan in DB ───────────────────────────
-    """await PerformanceTestPlan.find_one(
-        {"product_id": product_id}).delete()  # idempotent"""
-    existing_doc = await PerformanceTestPlan.find_one({"product_id": product_id})
-    if existing_doc:  # None if no previous plan
-        await existing_doc.delete()  # async method on the document
-=======
     for section, all_tests in TEST_CATALOGUE.items():
         merged[section] = sorted(
             set(rule_tests.get(section, [])) | set(llm_tests.get(section, []))
@@ -428,7 +374,6 @@
             json.dumps(old.model_dump(), indent=2, default=str)
         )
         await old.delete()
->>>>>>> bfbe4cd6
 
     await PerformanceTestPlan(
         product_id=product_id,
@@ -437,10 +382,4 @@
         updated_at=datetime.utcnow(),
     ).insert()
 
-<<<<<<< HEAD
-    logger.info(
-        "🎯 Test-plan stored with {} total tests", sum(len(v) for v in merged.values())
-    )
-=======
-    logger.success("Test‑plan stored with {} cards", len(cards))
->>>>>>> bfbe4cd6
+    logger.success("Test‑plan stored with {} cards", len(cards))