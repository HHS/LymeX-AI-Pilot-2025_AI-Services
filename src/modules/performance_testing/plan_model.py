--- conflicted
+++ resolved
@@ -4,22 +4,12 @@
 from pydantic import Field
 
 from src.modules.performance_testing.schema import PerformanceTestCard
-<<<<<<< HEAD
 
-=======
->>>>>>> b20cc868
 
 class PerformanceTestPlan(Document):
     """Checklist of specific performance tests the device must provide."""
 
     product_id: str = Field(..., index=True)
-
-    # section_key → list of canonical test codes (see const.TEST_CATALOGUE)
-<<<<<<< HEAD
-    # required_tests: Dict[str, List[str]]
-=======
-    #required_tests: Dict[str, List[str]]
->>>>>>> b20cc868
 
     # required tests to be performed by user
     tests: list[PerformanceTestCard] = Field(default_factory=list)
