--- conflicted
+++ resolved
@@ -99,19 +99,7 @@
     """
     Tiny DTO used by storage.py to return a presigned URL along with metadata.
     """
-<<<<<<< HEAD
-    document_name: str = Field(..., description="Name of the performance testing document")
-    file_name: str = Field(..., description="Name of the document")
-    url: str = Field(..., description="URL to access the document")
-    uploaded_at: str = Field(
-        ..., description="Date and time when the document was uploaded"
-    )
-    author: str = Field(..., description="Author of the document")
-    size: int = Field(..., description="Size of the document in bytes")
-=======
-
     url: str
->>>>>>> 256f83f8
 
 
 class PerformanceTestingDocumentResponse(BaseModel):
