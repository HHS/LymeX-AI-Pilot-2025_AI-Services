from loguru import logger

from src.infrastructure.redis import redis_client
from src.modules.product_profile.analyze_progress import AnalyzeProgress
from src.modules.product_profile.do_analyze_product_profile import (
    do_analyze_product_profile,
)


async def analyze_product_profile(product_id: str) -> None:
    lock = redis_client.lock(
        f"NOIS2:Background:AnalyzeProductProfile:AnalyzeLock:{product_id}", timeout=15
    )
    if not await lock.acquire(blocking=False):
        logger.warning(f"Analysis already running for {product_id}")
        return

    try:
        progress = AnalyzeProgress()
<<<<<<< HEAD
        await progress.initialize(product_id, total)

        client = get_openai_client()
        file_ids: list[str] = []

        # Upload each document with retry
        for doc in docs:
            upload_id = None
            async for attempt in AsyncRetrying(stop=stop_after_attempt(3), wait=wait_exponential(min=1, max=10)):
                with attempt:
                    async with httpx.AsyncClient() as http:
                        resp = await http.get(doc.url)
                        resp.raise_for_status()
                    bio = BytesIO(resp.content)
                    bio.name = doc.file_name
                    uploaded = client.files.create(file=bio, purpose="assistants")
                    upload_id = uploaded.id
            if not upload_id:
                logger.error(f"Failed to upload {doc.file_name}")
                raise HTTPException(502, f"Upload failed for {doc.file_name}")
            file_ids.append(upload_id)
            await progress.increment()
            logger.info(f"Uploaded {doc.file_name} as {upload_id}")

        # load product profile questionaire 
        questionnaire_text = load_questionnaire_text()
        
        # Build schema for function tool
        function_schema = ProductProfile.model_json_schema(by_alias=True)

        # Create an assistant with file_search and function tool
        assistant = client.beta.assistants.create(
            #instructions="You are an FDA expert. Use provided PDF files to extract a complete product profile.",
            instructions=(
                "You are an FDA expert. Use the uploaded PDF files to extract a complete "
                "product profile. Return **only** valid JSON that matches the "
                "ProductProfile schema exactly (no explanations or bullet points). "
                "Required fields now include trade name, model number, generic name, "
                "FDA product code, CFR regulation number, storage conditions, shelf-life, "
                "sterility status, warnings, limitations, contraindications, and a "    
                "step-by-step instructions-for-use list. Use the literal string "
                "'not available' for any field you cannot confidently extract."
            ),
            model="gpt-4.1",
            tools=[
                {"type": "file_search"},
                {"type": "function", "function": {
                    "name": "answer_about_pdf",
                    "description": "Return a JSON matching ProductProfile schema.",
                    "parameters": function_schema,
                }}
            ],
        )

        # Start a thread and send user question
        thread = client.beta.threads.create()
        QUESTION = (
            "Please extract a complete product profile using all uploaded FDA PDF "
            "documents. In particular:\n"
            "• Determine the FDA regulatory pathway ('510(k)', 'De Novo', or 'Premarket Approval (PMA)').\n"
            "• Capture **trade name, model number, and generic name**.\n"
            "• Capture **FDA product code** and **21 CFR regulation number**.\n"
            "• Capture storage conditions, shelf-life, and sterility status if present.\n"
            "• List any warnings, limitations, or contraindications that appear in labeling.\n"
            "• Any software present, single-use or reprocessed single use device "
            "are there any animal-derived materials in the product \n"
            "• Provide a **step-by-step instructions-for-use** list.\n"
            "If an answer is not found, return the field value as 'not available'.\n\n"
            f"{questionnaire_text}"
        )

        """QUESTION = (
            "Please read all uploaded PDF documents and return a JSON object matching the ProductProfile schema. "
            "Only include fields present in schema."
        )"""
        
        client.beta.threads.messages.create(
            thread_id=thread.id,
            role="user",
            content=QUESTION,
            attachments=[{"file_id": fid, "tools": [{"type": "file_search"}]} for fid in file_ids],
        )

        # Run the assistant and poll for completion
        run = client.beta.threads.runs.create(thread_id=thread.id, assistant_id=assistant.id)
        for _ in range(60):  # up to 5 minutes
            run = client.beta.threads.runs.retrieve(thread_id=thread.id, run_id=run.id)
            if run.status == "completed":
                break
            if run.status == "failed":
                logger.error(f"Assistant run failed: {run.error}")
                raise HTTPException(502, "Assistant failed")
            if run.status == "requires_action":
                tool_calls = run.required_action.submit_tool_outputs.tool_calls
                tool_outputs = [{"tool_call_id": tc.id, "output": ""} for tc in tool_calls]
                run = client.beta.threads.runs.submit_tool_outputs(
                    thread_id=thread.id,
                    run_id=run.id,
                    tool_outputs=tool_outputs,
                )
            await asyncio.sleep(5)

        # Retrieve assistant message
        msgs = client.beta.threads.messages.list(thread_id=thread.id)
        result_text = None
        for msg in msgs.data:
            if msg.role == "assistant":
                result_text = msg.content[0].text.value
                break
        if not result_text:
            raise HTTPException(502, "No assistant response found.")

        profile = parse_openai_json(result_text)

        # Cleanup assistant and files
=======
        await progress.initialize(product_id, total_files=1)
>>>>>>> 5a8cc984
        try:
            await do_analyze_product_profile(product_id)
        except Exception as exc:
            logger.exception(f"Error analyzing {product_id}: {exc}")
            raise
        finally:
            await progress.complete()

    except Exception as exc:
        logger.exception(f"Error analyzing {product_id}: {exc}")
        await progress.err()
        raise

    finally:
        try:
            await lock.release()
        except Exception:
            pass<|MERGE_RESOLUTION|>--- conflicted
+++ resolved
@@ -17,125 +17,7 @@
 
     try:
         progress = AnalyzeProgress()
-<<<<<<< HEAD
-        await progress.initialize(product_id, total)
-
-        client = get_openai_client()
-        file_ids: list[str] = []
-
-        # Upload each document with retry
-        for doc in docs:
-            upload_id = None
-            async for attempt in AsyncRetrying(stop=stop_after_attempt(3), wait=wait_exponential(min=1, max=10)):
-                with attempt:
-                    async with httpx.AsyncClient() as http:
-                        resp = await http.get(doc.url)
-                        resp.raise_for_status()
-                    bio = BytesIO(resp.content)
-                    bio.name = doc.file_name
-                    uploaded = client.files.create(file=bio, purpose="assistants")
-                    upload_id = uploaded.id
-            if not upload_id:
-                logger.error(f"Failed to upload {doc.file_name}")
-                raise HTTPException(502, f"Upload failed for {doc.file_name}")
-            file_ids.append(upload_id)
-            await progress.increment()
-            logger.info(f"Uploaded {doc.file_name} as {upload_id}")
-
-        # load product profile questionaire 
-        questionnaire_text = load_questionnaire_text()
-        
-        # Build schema for function tool
-        function_schema = ProductProfile.model_json_schema(by_alias=True)
-
-        # Create an assistant with file_search and function tool
-        assistant = client.beta.assistants.create(
-            #instructions="You are an FDA expert. Use provided PDF files to extract a complete product profile.",
-            instructions=(
-                "You are an FDA expert. Use the uploaded PDF files to extract a complete "
-                "product profile. Return **only** valid JSON that matches the "
-                "ProductProfile schema exactly (no explanations or bullet points). "
-                "Required fields now include trade name, model number, generic name, "
-                "FDA product code, CFR regulation number, storage conditions, shelf-life, "
-                "sterility status, warnings, limitations, contraindications, and a "    
-                "step-by-step instructions-for-use list. Use the literal string "
-                "'not available' for any field you cannot confidently extract."
-            ),
-            model="gpt-4.1",
-            tools=[
-                {"type": "file_search"},
-                {"type": "function", "function": {
-                    "name": "answer_about_pdf",
-                    "description": "Return a JSON matching ProductProfile schema.",
-                    "parameters": function_schema,
-                }}
-            ],
-        )
-
-        # Start a thread and send user question
-        thread = client.beta.threads.create()
-        QUESTION = (
-            "Please extract a complete product profile using all uploaded FDA PDF "
-            "documents. In particular:\n"
-            "• Determine the FDA regulatory pathway ('510(k)', 'De Novo', or 'Premarket Approval (PMA)').\n"
-            "• Capture **trade name, model number, and generic name**.\n"
-            "• Capture **FDA product code** and **21 CFR regulation number**.\n"
-            "• Capture storage conditions, shelf-life, and sterility status if present.\n"
-            "• List any warnings, limitations, or contraindications that appear in labeling.\n"
-            "• Any software present, single-use or reprocessed single use device "
-            "are there any animal-derived materials in the product \n"
-            "• Provide a **step-by-step instructions-for-use** list.\n"
-            "If an answer is not found, return the field value as 'not available'.\n\n"
-            f"{questionnaire_text}"
-        )
-
-        """QUESTION = (
-            "Please read all uploaded PDF documents and return a JSON object matching the ProductProfile schema. "
-            "Only include fields present in schema."
-        )"""
-        
-        client.beta.threads.messages.create(
-            thread_id=thread.id,
-            role="user",
-            content=QUESTION,
-            attachments=[{"file_id": fid, "tools": [{"type": "file_search"}]} for fid in file_ids],
-        )
-
-        # Run the assistant and poll for completion
-        run = client.beta.threads.runs.create(thread_id=thread.id, assistant_id=assistant.id)
-        for _ in range(60):  # up to 5 minutes
-            run = client.beta.threads.runs.retrieve(thread_id=thread.id, run_id=run.id)
-            if run.status == "completed":
-                break
-            if run.status == "failed":
-                logger.error(f"Assistant run failed: {run.error}")
-                raise HTTPException(502, "Assistant failed")
-            if run.status == "requires_action":
-                tool_calls = run.required_action.submit_tool_outputs.tool_calls
-                tool_outputs = [{"tool_call_id": tc.id, "output": ""} for tc in tool_calls]
-                run = client.beta.threads.runs.submit_tool_outputs(
-                    thread_id=thread.id,
-                    run_id=run.id,
-                    tool_outputs=tool_outputs,
-                )
-            await asyncio.sleep(5)
-
-        # Retrieve assistant message
-        msgs = client.beta.threads.messages.list(thread_id=thread.id)
-        result_text = None
-        for msg in msgs.data:
-            if msg.role == "assistant":
-                result_text = msg.content[0].text.value
-                break
-        if not result_text:
-            raise HTTPException(502, "No assistant response found.")
-
-        profile = parse_openai_json(result_text)
-
-        # Cleanup assistant and files
-=======
         await progress.initialize(product_id, total_files=1)
->>>>>>> 5a8cc984
         try:
             await do_analyze_product_profile(product_id)
         except Exception as exc:
