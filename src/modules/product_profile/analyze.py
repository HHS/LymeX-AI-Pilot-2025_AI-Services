import asyncio
from datetime import datetime, timezone
from io import BytesIO

import yaml
import os

import httpx
from fastapi import HTTPException
from loguru import logger
from tenacity import retry, stop_after_attempt, wait_exponential

from src.infrastructure.openai import get_openai_client
from src.infrastructure.redis import redis_client
from src.modules.product_profile.model import (
    AnalyzeProductProfileProgress,
    ProductProfile,
)
from src.modules.product_profile.schema import ProductProfile as ProfileSchema
from src.modules.product_profile.storage import get_product_profile_documents
from src.utils.parse_openai_json import parse_openai_json

<<<<<<< HEAD
def load_questionnaire_text():
    path = os.path.join("src", "resources", "device_description_questionnaire.yaml")
    with open(path, "r") as f:
        items = yaml.safe_load(f)
    return "\n".join(f"{item['id']}: {item['question']}" for item in items)

class AnalyzeProgress:
    def __init__(self):
        self.progress: AnalyzeProductProfileProgress | None = None
=======
>>>>>>> 12b12392

class AnalyzeError(Exception):
    """
    Raised when the OpenAI assistant run fails or times out.
    """

    pass

<<<<<<< HEAD
    async def complete(self):
        if not self.progress:
            return
        self.progress.processed_files = self.progress.total_files
        self.progress.updated_at = datetime.now(timezone.utc)
        await self.progress.save()
        logger.info(f"Progress complete for {self.progress.product_id}")

async def analyze_product_profile(product_id: str) -> None:
    lock = redis_client.lock(f"analyze_lock:{product_id}", timeout=60)
    if not await lock.acquire(blocking=False):
        logger.warning(f"Analysis already running for {product_id}")
        return

    try:
        docs = await get_product_profile_documents(product_id)
        total = len(docs)
        progress = AnalyzeProgress()
        await progress.initialize(product_id, total)

        client = get_openai_client()
        file_ids: list[str] = []

        # Upload each document with retry
        for doc in docs:
            upload_id = None
            async for attempt in AsyncRetrying(stop=stop_after_attempt(3), wait=wait_exponential(min=1, max=10)):
                with attempt:
                    async with httpx.AsyncClient() as http:
                        resp = await http.get(doc.url)
                        resp.raise_for_status()
                    bio = BytesIO(resp.content)
                    bio.name = doc.file_name
                    uploaded = client.files.create(file=bio, purpose="assistants")
                    upload_id = uploaded.id
            if not upload_id:
                logger.error(f"Failed to upload {doc.file_name}")
                raise HTTPException(502, f"Upload failed for {doc.file_name}")
            file_ids.append(upload_id)
            await progress.increment()
            logger.info(f"Uploaded {doc.file_name} as {upload_id}")

        # load product profile questionaire 
        questionnaire_text = load_questionnaire_text()
        
        # Build schema for function tool
        function_schema = ProductProfile.model_json_schema(by_alias=True)

        # Create an assistant with file_search and function tool
        assistant = client.beta.assistants.create(
            #instructions="You are an FDA expert. Use provided PDF files to extract a complete product profile.",
            instructions=(
                "You are an FDA expert. Use the uploaded PDF files to extract a complete "
                "product profile. Return **only** valid JSON that matches the "
                "ProductProfile schema exactly (no explanations or bullet points). "
                "Required fields now include trade name, model number, generic name, "
                "FDA product code, CFR regulation number, storage conditions, shelf-life, "
                "sterility status, warnings, limitations, contraindications, and a "    
                "step-by-step instructions-for-use list. Use the literal string "
                "'not available' for any field you cannot confidently extract."
=======

class FileUploader:
    """
    Downloads documents over HTTP and uploads them to OpenAI, with retry logic.

    Attributes:
        client: OpenAI API client instance.
        _http: HTTPX client for fetching document bytes.
    """

    def __init__(self, client, max_attempts: int = 3):
        """
        Initialize FileUploader.

        Args:
            client: OpenAI API client.
            max_attempts: Number of upload retry attempts.
        """
        self.client = client
        self._http = httpx.AsyncClient(timeout=60)
        self.max_attempts = max_attempts

    async def upload(self, doc) -> str:
        """
        Download `doc.url` and upload to OpenAI.

        Args:
            doc: Object with `url` and `file_name` attributes.

        Returns:
            The OpenAI file ID.
        """
        response = await self._http.get(doc.url)
        response.raise_for_status()
        bio = BytesIO(response.content)
        bio.name = doc.file_name

        upload = await self._retry_upload(bio)
        return upload.id

    @retry(stop=stop_after_attempt(3), wait=wait_exponential(min=1, max=10))
    async def _retry_upload(self, bio: BytesIO):
        """
        Attempt to upload with retries on transient failures.

        Returns:
            OpenAI upload response.
        """
        return self.client.files.create(file=bio, purpose="assistants")

    async def close(self):
        """
        Close the HTTPX client.
        """
        await self._http.aclose()


class AssistantManager:
    """
    Manages lifecycle of an OpenAI assistant:
      1. setup(): creation with tools
      2. submit(): send question with attachments
      3. run(): poll execution and collect response
      4. cleanup(): teardown assistant and files
    """

    def __init__(self, client):
        """
        Args:
            client: OpenAI API client.
        """
        self.client = client
        self.assistant_id: str | None = None
        self.thread_id: str | None = None
        self.run_id: str | None = None

    async def setup(self, schema: dict):
        """
        Create assistant and thread using file_search and function tool.

        Args:
            schema: JSON schema for the ProductProfile function tool.
        """
        assistant = self.client.beta.assistants.create(
            instructions=(
                "You are an FDA expert. Use provided PDF files to extract a "
                "complete product profile."
>>>>>>> 12b12392
            ),
            model="gpt-4.1",
            tools=[
                {"type": "file_search"},
                {
                    "type": "function",
                    "function": {
                        "name": "answer_about_pdf",
                        "description": "Return a JSON matching ProductProfile schema.",
                        "parameters": schema,
                    },
                },
            ],
        )
        self.assistant_id = assistant.id
        thread = self.client.beta.threads.create()
        self.thread_id = thread.id

<<<<<<< HEAD
        # Start a thread and send user question
        thread = client.beta.threads.create()
        QUESTION = (
            "Please extract a complete product profile using all uploaded FDA PDF "
            "documents. In particular:\n"
            "• Determine the FDA regulatory pathway ('510(k)', 'De Novo', or 'Premarket Approval (PMA)').\n"
            "• Capture **trade name, model number, and generic name**.\n"
            "• Capture **FDA product code** and **21 CFR regulation number**.\n"
            "• Capture storage conditions, shelf-life, and sterility status if present.\n"
            "• List any warnings, limitations, or contraindications that appear in labeling.\n"
            "• Provide a **step-by-step instructions-for-use** list.\n"
            "If an answer is not found, return the field value as 'not available'.\n\n"
            f"{questionnaire_text}"
        )

        """QUESTION = (
            "Please read all uploaded PDF documents and return a JSON object matching the ProductProfile schema. "
            "Only include fields present in schema."
        )"""
        
        client.beta.threads.messages.create(
            thread_id=thread.id,
=======
    async def submit(self, file_ids: list[str]):
        """
        Send user query with file attachments.

        Args:
            file_ids: List of uploaded file IDs.
        """
        attachments = [
            {"file_id": fid, "tools": [{"type": "file_search"}]} for fid in file_ids
        ]
        question = (
            "Please read all uploaded PDF documents and return a JSON object "
            "matching the ProductProfile schema. Only include fields present in schema."
        )
        self.client.beta.threads.messages.create(
            thread_id=self.thread_id,
>>>>>>> 12b12392
            role="user",
            content=question,
            attachments=attachments,
        )

    async def run(self, timeout_sec: int = 300, poll_interval: float = 5) -> str:
        """
        Poll the assistant run until completion or failure.

        Args:
            timeout_sec: Total seconds to wait before timing out.
            poll_interval: Seconds between status checks.

        Returns:
            Assistant message text containing JSON.

        Raises:
            AnalyzeError on failure or timeout.
        """
        run = self.client.beta.threads.runs.create(
            thread_id=self.thread_id, assistant_id=self.assistant_id
        )
        self.run_id = run.id
        elapsed = 0
        while elapsed < timeout_sec:
            run = self.client.beta.threads.runs.retrieve(
                thread_id=self.thread_id, run_id=self.run_id
            )
            if run.status == "completed":
                break
            if run.status == "failed":
                raise AnalyzeError(f"Assistant run failed: {run.error}")
            if run.status == "requires_action":
                self._handle_action(run)
            await asyncio.sleep(poll_interval)
            elapsed += poll_interval
        else:
            raise AnalyzeError("Assistant run timed out")

        messages = self.client.beta.threads.messages.list(thread_id=self.thread_id)
        for msg in messages.data:
            if msg.role == "assistant":
                return msg.content[0].text.value
        raise AnalyzeError("No assistant response found.")

    def _handle_action(self, run):
        """
        Auto-respond to required tool calls with empty outputs.
        """
        calls = run.required_action.submit_tool_outputs.tool_calls
        outputs = [{"tool_call_id": tc.id, "output": ""} for tc in calls]
        self.client.beta.threads.runs.submit_tool_outputs(
            thread_id=self.thread_id,
            run_id=self.run_id,
            tool_outputs=outputs,
        )

    async def cleanup(self, file_ids: list[str]):
        """
        Delete assistant and uploaded files.

        Args:
            file_ids: File IDs to delete.
        """
        if self.assistant_id:
            try:
                self.client.beta.assistants.delete(self.assistant_id)
            except Exception:
                logger.warning("Failed to delete assistant %s", self.assistant_id)
        for fid in file_ids:
            try:
                self.client.files.delete(fid)
            except Exception:
                logger.warning("Failed to delete file %s", fid)


class ProgressTracker:
    """
    Manages an AnalyzeProductProfileProgress document for progress updates.
    """

    def __init__(self, product_id: str):
        """
        Args:
            product_id: ID to track progress for.
        """
        self.product_id = product_id
        self.doc = None

    async def init(self, total: int):
        """
        Initialize or reset the progress doc.

        Args:
            total: Total files count.
        """
        now = datetime.now(timezone.utc)
        existing = await AnalyzeProductProfileProgress.find_one(
            AnalyzeProductProfileProgress.product_id == self.product_id
        )
        if existing:
            existing.total_files = total
            existing.processed_files = 0
            existing.updated_at = now
            self.doc = existing
        else:
            self.doc = AnalyzeProductProfileProgress(
                product_id=self.product_id,
                total_files=total,
                processed_files=0,
                updated_at=now,
            )
        await self.doc.save()
        logger.info("Initialized progress for %s: %d files", self.product_id, total)

    async def increment(self):
        """
        Increment processed_files by one.
        """
        if not self.doc:
            raise HTTPException(500, "Progress not initialized.")
        self.doc.processed_files += 1
        self.doc.updated_at = datetime.now(timezone.utc)
        await self.doc.save()

    async def complete(self):
        """
        Mark progress complete (processed_files == total_files).
        """
        if not self.doc:
            return
        self.doc.processed_files = self.doc.total_files
        self.doc.updated_at = datetime.now(timezone.utc)
        await self.doc.save()
        logger.info("Progress complete for %s", self.product_id)


class AnalyzeProductProfileService:
    """
    Coordinates the analysis flow under a Redis lock to prevent races.
    """

    def __init__(self, product_id: str):
        """
        Args:
            product_id: Identifier for the product to analyze.
        """
        self.product_id = product_id
        self.lock = redis_client.lock(f"analyze_lock:{product_id}", timeout=60)
        self.client = get_openai_client()
        self.progress = ProgressTracker(product_id)

    async def run(self):
        """
        Perform analysis steps:
          1. Acquire lock
          2. Fetch docs and init progress
          3. Upload files and track progress
          4. Setup and invoke assistant
          5. Parse and persist ProductProfile
          6. Finalize progress and release lock
        """
        if not await self.lock.acquire(blocking=False):
            logger.warning("Analysis already running for %s", self.product_id)
            return
        try:
            docs = await get_product_profile_documents(self.product_id)
            await self.progress.init(len(docs) + 1)  # +1 for the final completion step

            uploader = FileUploader(self.client)
            file_ids = []
            for doc in docs:
                try:
                    fid = await uploader.upload(doc)
                except Exception as e:
                    logger.error("Upload failed for %s: %s", doc.file_name, e)
                    raise HTTPException(502, f"Upload failed for {doc.file_name}")
                file_ids.append(fid)
                await self.progress.increment()
                logger.info("Uploaded %s as %s", doc.file_name, fid)
            await uploader.close()

            schema = ProfileSchema.model_json_schema(by_alias=True)
            assistant = AssistantManager(self.client)
            await assistant.setup(schema)
            await assistant.submit(file_ids)
            response = await assistant.run()
            profile_data = parse_openai_json(response)
            await assistant.cleanup(file_ids)

            # Persist profile
            await ProductProfile.find(
                ProductProfile.product_id == self.product_id
            ).delete_many()
            await ProductProfile(**{
                **profile_data,
                "product_id": self.product_id,
            }).save()

            await self.progress.complete()
            logger.success("Saved product profile for %s", self.product_id)
        except Exception as exc:
            logger.error("Error analyzing %s: %s", self.product_id, exc)
            raise
        finally:
            try:
                await self.lock.release()
            except Exception:
                logger.warning("Failed to release lock for %s", self.product_id)<|MERGE_RESOLUTION|>--- conflicted
+++ resolved
@@ -1,6 +1,7 @@
 import asyncio
 from datetime import datetime, timezone
 from io import BytesIO
+from uuid import uuid4
 
 import yaml
 import os
@@ -8,19 +9,14 @@
 import httpx
 from fastapi import HTTPException
 from loguru import logger
-from tenacity import retry, stop_after_attempt, wait_exponential
+from tenacity import AsyncRetrying, stop_after_attempt, wait_exponential
 
 from src.infrastructure.openai import get_openai_client
 from src.infrastructure.redis import redis_client
-from src.modules.product_profile.model import (
-    AnalyzeProductProfileProgress,
-    ProductProfile,
-)
-from src.modules.product_profile.schema import ProductProfile as ProfileSchema
+from src.modules.product_profile.model import ProductProfile, AnalyzeProductProfileProgress
 from src.modules.product_profile.storage import get_product_profile_documents
 from src.utils.parse_openai_json import parse_openai_json
 
-<<<<<<< HEAD
 def load_questionnaire_text():
     path = os.path.join("src", "resources", "device_description_questionnaire.yaml")
     with open(path, "r") as f:
@@ -30,17 +26,34 @@
 class AnalyzeProgress:
     def __init__(self):
         self.progress: AnalyzeProductProfileProgress | None = None
-=======
->>>>>>> 12b12392
-
-class AnalyzeError(Exception):
-    """
-    Raised when the OpenAI assistant run fails or times out.
-    """
-
-    pass
-
-<<<<<<< HEAD
+
+    async def initialize(self, product_id: str, total_files: int):
+        existing = await AnalyzeProductProfileProgress.find_one(
+            AnalyzeProductProfileProgress.product_id == product_id
+        )
+        now = datetime.now(timezone.utc)
+        if existing:
+            existing.total_files = total_files
+            existing.processed_files = 0
+            existing.updated_at = now
+            self.progress = existing
+        else:
+            self.progress = AnalyzeProductProfileProgress(
+                product_id=product_id,
+                total_files=total_files,
+                processed_files=0,
+                updated_at=now,
+            )
+        await self.progress.save()
+        logger.info(f"Progress initialized for {product_id}: {total_files} files")
+
+    async def increment(self, count: int = 1):
+        if not self.progress:
+            raise HTTPException(500, "Progress must be initialized first.")
+        self.progress.processed_files += count
+        self.progress.updated_at = datetime.now(timezone.utc)
+        await self.progress.save()
+
     async def complete(self):
         if not self.progress:
             return
@@ -101,114 +114,18 @@
                 "sterility status, warnings, limitations, contraindications, and a "    
                 "step-by-step instructions-for-use list. Use the literal string "
                 "'not available' for any field you cannot confidently extract."
-=======
-
-class FileUploader:
-    """
-    Downloads documents over HTTP and uploads them to OpenAI, with retry logic.
-
-    Attributes:
-        client: OpenAI API client instance.
-        _http: HTTPX client for fetching document bytes.
-    """
-
-    def __init__(self, client, max_attempts: int = 3):
-        """
-        Initialize FileUploader.
-
-        Args:
-            client: OpenAI API client.
-            max_attempts: Number of upload retry attempts.
-        """
-        self.client = client
-        self._http = httpx.AsyncClient(timeout=60)
-        self.max_attempts = max_attempts
-
-    async def upload(self, doc) -> str:
-        """
-        Download `doc.url` and upload to OpenAI.
-
-        Args:
-            doc: Object with `url` and `file_name` attributes.
-
-        Returns:
-            The OpenAI file ID.
-        """
-        response = await self._http.get(doc.url)
-        response.raise_for_status()
-        bio = BytesIO(response.content)
-        bio.name = doc.file_name
-
-        upload = await self._retry_upload(bio)
-        return upload.id
-
-    @retry(stop=stop_after_attempt(3), wait=wait_exponential(min=1, max=10))
-    async def _retry_upload(self, bio: BytesIO):
-        """
-        Attempt to upload with retries on transient failures.
-
-        Returns:
-            OpenAI upload response.
-        """
-        return self.client.files.create(file=bio, purpose="assistants")
-
-    async def close(self):
-        """
-        Close the HTTPX client.
-        """
-        await self._http.aclose()
-
-
-class AssistantManager:
-    """
-    Manages lifecycle of an OpenAI assistant:
-      1. setup(): creation with tools
-      2. submit(): send question with attachments
-      3. run(): poll execution and collect response
-      4. cleanup(): teardown assistant and files
-    """
-
-    def __init__(self, client):
-        """
-        Args:
-            client: OpenAI API client.
-        """
-        self.client = client
-        self.assistant_id: str | None = None
-        self.thread_id: str | None = None
-        self.run_id: str | None = None
-
-    async def setup(self, schema: dict):
-        """
-        Create assistant and thread using file_search and function tool.
-
-        Args:
-            schema: JSON schema for the ProductProfile function tool.
-        """
-        assistant = self.client.beta.assistants.create(
-            instructions=(
-                "You are an FDA expert. Use provided PDF files to extract a "
-                "complete product profile."
->>>>>>> 12b12392
             ),
             model="gpt-4.1",
             tools=[
                 {"type": "file_search"},
-                {
-                    "type": "function",
-                    "function": {
-                        "name": "answer_about_pdf",
-                        "description": "Return a JSON matching ProductProfile schema.",
-                        "parameters": schema,
-                    },
-                },
+                {"type": "function", "function": {
+                    "name": "answer_about_pdf",
+                    "description": "Return a JSON matching ProductProfile schema.",
+                    "parameters": function_schema,
+                }}
             ],
         )
-        self.assistant_id = assistant.id
-        thread = self.client.beta.threads.create()
-        self.thread_id = thread.id
-
-<<<<<<< HEAD
+
         # Start a thread and send user question
         thread = client.beta.threads.create()
         QUESTION = (
@@ -231,230 +148,67 @@
         
         client.beta.threads.messages.create(
             thread_id=thread.id,
-=======
-    async def submit(self, file_ids: list[str]):
-        """
-        Send user query with file attachments.
-
-        Args:
-            file_ids: List of uploaded file IDs.
-        """
-        attachments = [
-            {"file_id": fid, "tools": [{"type": "file_search"}]} for fid in file_ids
-        ]
-        question = (
-            "Please read all uploaded PDF documents and return a JSON object "
-            "matching the ProductProfile schema. Only include fields present in schema."
-        )
-        self.client.beta.threads.messages.create(
-            thread_id=self.thread_id,
->>>>>>> 12b12392
             role="user",
-            content=question,
-            attachments=attachments,
-        )
-
-    async def run(self, timeout_sec: int = 300, poll_interval: float = 5) -> str:
-        """
-        Poll the assistant run until completion or failure.
-
-        Args:
-            timeout_sec: Total seconds to wait before timing out.
-            poll_interval: Seconds between status checks.
-
-        Returns:
-            Assistant message text containing JSON.
-
-        Raises:
-            AnalyzeError on failure or timeout.
-        """
-        run = self.client.beta.threads.runs.create(
-            thread_id=self.thread_id, assistant_id=self.assistant_id
-        )
-        self.run_id = run.id
-        elapsed = 0
-        while elapsed < timeout_sec:
-            run = self.client.beta.threads.runs.retrieve(
-                thread_id=self.thread_id, run_id=self.run_id
-            )
+            content=QUESTION,
+            attachments=[{"file_id": fid, "tools": [{"type": "file_search"}]} for fid in file_ids],
+        )
+
+        # Run the assistant and poll for completion
+        run = client.beta.threads.runs.create(thread_id=thread.id, assistant_id=assistant.id)
+        for _ in range(60):  # up to 5 minutes
+            run = client.beta.threads.runs.retrieve(thread_id=thread.id, run_id=run.id)
             if run.status == "completed":
                 break
             if run.status == "failed":
-                raise AnalyzeError(f"Assistant run failed: {run.error}")
+                logger.error(f"Assistant run failed: {run.error}")
+                raise HTTPException(502, "Assistant failed")
             if run.status == "requires_action":
-                self._handle_action(run)
-            await asyncio.sleep(poll_interval)
-            elapsed += poll_interval
-        else:
-            raise AnalyzeError("Assistant run timed out")
-
-        messages = self.client.beta.threads.messages.list(thread_id=self.thread_id)
-        for msg in messages.data:
+                tool_calls = run.required_action.submit_tool_outputs.tool_calls
+                tool_outputs = [{"tool_call_id": tc.id, "output": ""} for tc in tool_calls]
+                run = client.beta.threads.runs.submit_tool_outputs(
+                    thread_id=thread.id,
+                    run_id=run.id,
+                    tool_outputs=tool_outputs,
+                )
+            await asyncio.sleep(5)
+
+        # Retrieve assistant message
+        msgs = client.beta.threads.messages.list(thread_id=thread.id)
+        result_text = None
+        for msg in msgs.data:
             if msg.role == "assistant":
-                return msg.content[0].text.value
-        raise AnalyzeError("No assistant response found.")
-
-    def _handle_action(self, run):
-        """
-        Auto-respond to required tool calls with empty outputs.
-        """
-        calls = run.required_action.submit_tool_outputs.tool_calls
-        outputs = [{"tool_call_id": tc.id, "output": ""} for tc in calls]
-        self.client.beta.threads.runs.submit_tool_outputs(
-            thread_id=self.thread_id,
-            run_id=self.run_id,
-            tool_outputs=outputs,
-        )
-
-    async def cleanup(self, file_ids: list[str]):
-        """
-        Delete assistant and uploaded files.
-
-        Args:
-            file_ids: File IDs to delete.
-        """
-        if self.assistant_id:
-            try:
-                self.client.beta.assistants.delete(self.assistant_id)
-            except Exception:
-                logger.warning("Failed to delete assistant %s", self.assistant_id)
+                result_text = msg.content[0].text.value
+                break
+        if not result_text:
+            raise HTTPException(502, "No assistant response found.")
+
+        profile = parse_openai_json(result_text)
+
+        # Cleanup assistant and files
+        try:
+            client.beta.assistants.delete(assistant.id)
+        except Exception:
+            pass
         for fid in file_ids:
             try:
-                self.client.files.delete(fid)
+                client.files.delete(fid)
             except Exception:
-                logger.warning("Failed to delete file %s", fid)
-
-
-class ProgressTracker:
-    """
-    Manages an AnalyzeProductProfileProgress document for progress updates.
-    """
-
-    def __init__(self, product_id: str):
-        """
-        Args:
-            product_id: ID to track progress for.
-        """
-        self.product_id = product_id
-        self.doc = None
-
-    async def init(self, total: int):
-        """
-        Initialize or reset the progress doc.
-
-        Args:
-            total: Total files count.
-        """
-        now = datetime.now(timezone.utc)
-        existing = await AnalyzeProductProfileProgress.find_one(
-            AnalyzeProductProfileProgress.product_id == self.product_id
-        )
-        if existing:
-            existing.total_files = total
-            existing.processed_files = 0
-            existing.updated_at = now
-            self.doc = existing
-        else:
-            self.doc = AnalyzeProductProfileProgress(
-                product_id=self.product_id,
-                total_files=total,
-                processed_files=0,
-                updated_at=now,
-            )
-        await self.doc.save()
-        logger.info("Initialized progress for %s: %d files", self.product_id, total)
-
-    async def increment(self):
-        """
-        Increment processed_files by one.
-        """
-        if not self.doc:
-            raise HTTPException(500, "Progress not initialized.")
-        self.doc.processed_files += 1
-        self.doc.updated_at = datetime.now(timezone.utc)
-        await self.doc.save()
-
-    async def complete(self):
-        """
-        Mark progress complete (processed_files == total_files).
-        """
-        if not self.doc:
-            return
-        self.doc.processed_files = self.doc.total_files
-        self.doc.updated_at = datetime.now(timezone.utc)
-        await self.doc.save()
-        logger.info("Progress complete for %s", self.product_id)
-
-
-class AnalyzeProductProfileService:
-    """
-    Coordinates the analysis flow under a Redis lock to prevent races.
-    """
-
-    def __init__(self, product_id: str):
-        """
-        Args:
-            product_id: Identifier for the product to analyze.
-        """
-        self.product_id = product_id
-        self.lock = redis_client.lock(f"analyze_lock:{product_id}", timeout=60)
-        self.client = get_openai_client()
-        self.progress = ProgressTracker(product_id)
-
-    async def run(self):
-        """
-        Perform analysis steps:
-          1. Acquire lock
-          2. Fetch docs and init progress
-          3. Upload files and track progress
-          4. Setup and invoke assistant
-          5. Parse and persist ProductProfile
-          6. Finalize progress and release lock
-        """
-        if not await self.lock.acquire(blocking=False):
-            logger.warning("Analysis already running for %s", self.product_id)
-            return
+                pass
+
+        # Save profile
+        await ProductProfile.find(ProductProfile.product_id == product_id).delete_many()
+        record = {**profile, "product_id": product_id}
+        await ProductProfile(**record).save()
+
+        await progress.complete()
+        logger.success(f"Saved product profile for {product_id}")
+
+    except Exception as exc:
+        logger.error(f"Error analyzing {product_id}: {exc}")
+        raise
+
+    finally:
         try:
-            docs = await get_product_profile_documents(self.product_id)
-            await self.progress.init(len(docs) + 1)  # +1 for the final completion step
-
-            uploader = FileUploader(self.client)
-            file_ids = []
-            for doc in docs:
-                try:
-                    fid = await uploader.upload(doc)
-                except Exception as e:
-                    logger.error("Upload failed for %s: %s", doc.file_name, e)
-                    raise HTTPException(502, f"Upload failed for {doc.file_name}")
-                file_ids.append(fid)
-                await self.progress.increment()
-                logger.info("Uploaded %s as %s", doc.file_name, fid)
-            await uploader.close()
-
-            schema = ProfileSchema.model_json_schema(by_alias=True)
-            assistant = AssistantManager(self.client)
-            await assistant.setup(schema)
-            await assistant.submit(file_ids)
-            response = await assistant.run()
-            profile_data = parse_openai_json(response)
-            await assistant.cleanup(file_ids)
-
-            # Persist profile
-            await ProductProfile.find(
-                ProductProfile.product_id == self.product_id
-            ).delete_many()
-            await ProductProfile(**{
-                **profile_data,
-                "product_id": self.product_id,
-            }).save()
-
-            await self.progress.complete()
-            logger.success("Saved product profile for %s", self.product_id)
-        except Exception as exc:
-            logger.error("Error analyzing %s: %s", self.product_id, exc)
-            raise
-        finally:
-            try:
-                await self.lock.release()
-            except Exception:
-                logger.warning("Failed to release lock for %s", self.product_id)+            await lock.release()
+        except Exception:
+            pass