--- conflicted
+++ resolved
@@ -77,19 +77,7 @@
     else:
         description = result.description
     await ProductProfile.find(ProductProfile.product_id == product_id).delete_many()
-<<<<<<< HEAD
-    record = {**result.model_dump(), "product_id": product_id}
-    # Ensure uppercase product_code before save
-    if "product_code" in record:
-        record["product_code"] = await generate_unique_product_code()
-    
-    # Ensure nested regulatory_classifications uses the same code
-    if "regulatory_classifications" in record:
-        for item in record["regulatory_classifications"]:
-            item["product_code"] = record["product_code"]
 
-    
-=======
     record = {
         **result.model_dump(),
         "description": description,
@@ -98,7 +86,6 @@
     if "regulatory_classifications" in record:
         for item in record["regulatory_classifications"]:
             item["product_code"] = record["product_code"]
->>>>>>> 3d474da6
     await ProductProfile(**record).save()
 
     logger.info(f"Saved product profile for {product_id}")