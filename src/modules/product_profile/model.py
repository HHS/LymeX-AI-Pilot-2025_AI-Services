from datetime import datetime
<<<<<<< HEAD
from typing import Optional, List                 
=======

>>>>>>> 12b12392
from beanie import Document, PydanticObjectId

from src.modules.product_profile.schema import (
    Feature,
    Performance,
    RegulatoryClassification,
    DeviceCharacteristics,
    PerformanceCharacteristics,
)


class ProductProfile(Document):
    product_id: str
    product_trade_name: str                       
    model_number: Optional[str] = None            
    reference_number: str
    description: str
    generic_name: Optional[str] = None            
    
    regulatory_pathway: Optional[str] = None      # now optional if absent
    regulatory_classifications: list[RegulatoryClassification]
    #product_code: Optional[str] = None            
    #regulation_number: Optional[str] = None       
    
    device_characteristics: list[DeviceCharacteristics]
    performance_characteristics: list[PerformanceCharacteristics]
    #features: list[Feature]
    claims: list[str]
    conflict_alerts: list[str]
    #test_principle: str
    comparative_claims: list[str]
    fda_approved: bool | None
    #ce_marked: bool | None

    #device_ifu_description: str
    instructions_for_use: list[str] = Field(default_factory=list)  

    #storage_conditions: Optional[str] = None     
    #shelf_life: Optional[str] = None             
    #sterility_status: Optional[str] = None       

    warnings: list[str] = Field(default_factory=list)              
    limitations: list[str] = Field(default_factory=list)           
    contraindications: list[str] = Field(default_factory=list)     

    #confidence_score: float
    sources: list[str]
    #performance: Performance
    price: int | None
    instructions: list[str]
    type_of_use: str

    # YAML-derived fields
    device_type: str
    disease_condition: str
    patient_population: str
    use_environment: str
    combination_use: str
    life_supporting: str
    specimen_type: str
    special_attributes: str

    class Settings:
        name = "product_profile"

    class Config:
        json_encoders = {
            PydanticObjectId: str,
        }


class AnalyzeProductProfileProgress(Document):
    product_id: str
    total_files: int
    processed_files: int
    updated_at: datetime

    class Settings:
        name = "analyze_product_profile_progress"

    class Config:
        json_encoders = {
            PydanticObjectId: str,
        }<|MERGE_RESOLUTION|>--- conflicted
+++ resolved
@@ -1,9 +1,4 @@
-from datetime import datetime
-<<<<<<< HEAD
-from typing import Optional, List                 
-=======
-
->>>>>>> 12b12392
+from typing import Optional, List
 from beanie import Document, PydanticObjectId
 
 from src.modules.product_profile.schema import (
