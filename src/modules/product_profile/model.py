from datetime import datetime
<<<<<<< HEAD
from typing import Optional, List                 
=======

>>>>>>> 54f75277
from beanie import Document, PydanticObjectId

from src.modules.product_profile.schema import (
    Feature,
    Performance,
    RegulatoryClassification,
    DeviceCharacteristics,
    PerformanceCharacteristics,
)


class ProductProfile(Document):
    product_id: str
    product_trade_name: str                       
    model_number: Optional[str] = None            
    reference_number: str
    description: str
    generic_name: Optional[str] = None            
    
    regulatory_pathway: Optional[str] = None      # now optional if absent
    regulatory_classifications: list[RegulatoryClassification]
    #product_code: Optional[str] = None            
    #regulation_number: Optional[str] = None       
    
    device_characteristics: list[DeviceCharacteristics]
    performance_characteristics: list[PerformanceCharacteristics]
    #features: list[Feature]
    claims: list[str]
    conflict_alerts: list[str]
    #test_principle: str
    comparative_claims: list[str]
    fda_approved: bool | None
    #ce_marked: bool | None

    #device_ifu_description: str
    instructions_for_use: list[str] = Field(default_factory=list)  

    #storage_conditions: Optional[str] = None     
    #shelf_life: Optional[str] = None             
    #sterility_status: Optional[str] = None       

    warnings: list[str] = Field(default_factory=list)              
    limitations: list[str] = Field(default_factory=list)           
    contraindications: list[str] = Field(default_factory=list)     

    #confidence_score: float
    sources: list[str]
    #performance: Performance
    price: int | None
    instructions: list[str]
    type_of_use: str

    # YAML-derived fields
    device_type: str
    disease_condition: str
    patient_population: str
    use_environment: str
    combination_use: str
    life_supporting: str
    specimen_type: str
    special_attributes: str

    class Settings:
        name = "product_profile"

    class Config:
        json_encoders = {
            PydanticObjectId: str,
        }


class AnalyzeProductProfileProgress(Document):
    product_id: str
    total_files: int
    processed_files: int
    updated_at: datetime

    class Settings:
        name = "analyze_product_profile_progress"

    class Config:
        json_encoders = {
            PydanticObjectId: str,
        }<|MERGE_RESOLUTION|>--- conflicted
+++ resolved
@@ -1,9 +1,4 @@
-from datetime import datetime
-<<<<<<< HEAD
-from typing import Optional, List                 
-=======
-
->>>>>>> 54f75277
+from typing import Optional, List
 from beanie import Document, PydanticObjectId
 
 from src.modules.product_profile.schema import (
