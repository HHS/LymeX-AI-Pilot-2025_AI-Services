--- conflicted
+++ resolved
@@ -16,10 +16,7 @@
 Your task:
 - Read and analyze all uploaded FDA regulatory background documents, including meeting minutes, feedback letters, submissions, and supporting material.
 - Summarize the regulatory background in three sections: `summary`, `findings`, and `conflicts`.
-<<<<<<< HEAD
 
-=======
->>>>>>> e84223b8
 **Output JSON structure:**
 
 summary:
